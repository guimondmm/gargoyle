<<<<<<< HEAD
#fallback is the string the web UI will use when the target language is not present

fallback=Languages
EN=Languages
ES=Idiomas
FR=Langues
DE=Sprachen
AR=اللغات
RI=Языки
BR=Idiomas
PL=Języki
ZH-CN=语言
=======
#fallback is the string the web UI will use when the target language is not present

fallback=Languages
EN=Languages
ES=Idiomas
FR=Langues
DE=Sprachen
AR=اللغات
RI=Языки
BR=Idiomas
PL=Języki
RU=Языки
>>>>>>> 07189e47
<|MERGE_RESOLUTION|>--- conflicted
+++ resolved
@@ -1,4 +1,3 @@
-<<<<<<< HEAD
 #fallback is the string the web UI will use when the target language is not present
 
 fallback=Languages
@@ -11,17 +10,4 @@
 BR=Idiomas
 PL=Języki
 ZH-CN=语言
-=======
-#fallback is the string the web UI will use when the target language is not present
-
-fallback=Languages
-EN=Languages
-ES=Idiomas
-FR=Langues
-DE=Sprachen
-AR=اللغات
-RI=Языки
-BR=Idiomas
-PL=Języki
-RU=Языки
->>>>>>> 07189e47
+RU=Языки