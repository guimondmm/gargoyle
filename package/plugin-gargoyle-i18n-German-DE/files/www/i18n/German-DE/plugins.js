﻿/*
 * UTF-8 (with BOM) German-DE text strings for plugins.sh html elements
 */

pgS.PgOpt="Plugin Optionen";
pgS.PRoot="Plugin Root";
pgS.RDrv="Root Drive";
pgS.Chroot="Change Plugin Root";
pgS.PgSrc="Plugin Quelle";
pgS.ANam="Name";
pgS.Aurl="URL";
pgS.APSrc="Plugin Quelle hinzufügen";
pgS.PList="Plugin Liste";
pgS.NoPkg="Keine Pakete gefunden. Aktualisierung erforderlich";
pgS.RfshP="Aktualisiere Plugins";

//javascript
pgS.NInst="Nicht installiert";
pgS.PInst="Vorinstalliert";
pgS.Instd="Installiert";
pgS.Vers="Version";
pgS.Stus="Status";
pgS.RDSpc="Benötigter Speicherplatz";
pgS.USBErr="Paket kann nicht installiert werden. (benötigt USB-Unterstützung)";
pgS.DskErr="Paket kann nicht installiert werden. (Speicherplatz nicht ausreichend)";
<<<<<<< HEAD
pgS.ChrootWarn="You are switching your plugin root directory to a USB drive. This means that in order for your plugins to work correctly you must NOT remove this drive.\n\nContinue?";
=======
pgS.ChrootWarn="Sie ändern Ihr Plugin Hauptverzeichnis auf einen USB-Laufwerk. Dies bedeutet dass für die ordnungsgemäße Funktion Ihrer Plugins das Laufwerk NICHT entfernt werden darf.\n\nFortführen?";
>>>>>>> b41fee2b
pgS.CharErr="FEHLER: Ungültiges Zeichen im Namen der Quelle";
pgS.SpcErr="(kein Leerzeichen erlaubt)";
pgS.SNamErr="FEHLER: Name der Quelle darf nicht leer sein.";
pgS.SURLErr="FEHLER: URL der Quelle darf nicht leer sein.";
pgS.DupSNamErr="FEHLER: Name der Quelle wird schon verwendet.";
pgS.DupSURLErr="FEHLER: URL wird schon verwendet.";
pgS.AddPSErr="Kann Quelle nicht hinzufügen.";
pgS.Totl="Total";
pgS.Free="Frei";
pgS.Prst="Voreinstellung";
pgS.Name="Name";
pgS.Langs="Sprache";
pgS.Thems="Designs";
pgS.Pkgs="Pakete";<|MERGE_RESOLUTION|>--- conflicted
+++ resolved
@@ -23,11 +23,7 @@
 pgS.RDSpc="Benötigter Speicherplatz";
 pgS.USBErr="Paket kann nicht installiert werden. (benötigt USB-Unterstützung)";
 pgS.DskErr="Paket kann nicht installiert werden. (Speicherplatz nicht ausreichend)";
-<<<<<<< HEAD
-pgS.ChrootWarn="You are switching your plugin root directory to a USB drive. This means that in order for your plugins to work correctly you must NOT remove this drive.\n\nContinue?";
-=======
 pgS.ChrootWarn="Sie ändern Ihr Plugin Hauptverzeichnis auf einen USB-Laufwerk. Dies bedeutet dass für die ordnungsgemäße Funktion Ihrer Plugins das Laufwerk NICHT entfernt werden darf.\n\nFortführen?";
->>>>>>> b41fee2b
 pgS.CharErr="FEHLER: Ungültiges Zeichen im Namen der Quelle";
 pgS.SpcErr="(kein Leerzeichen erlaubt)";
 pgS.SNamErr="FEHLER: Name der Quelle darf nicht leer sein.";
