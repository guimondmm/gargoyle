#!/usr/bin/haserl
<%
	# This program is copyright © 2008-2013 Eric Bishop and is distributed under the terms of the GNU GPL
	# version 2.0 with a special clarification/exception that permits adapting the program to
	# configure proprietary "back end" software provided that all modifications to the web interface
	# itself remain covered by the GPL.
	# See http://gargoyle-router.com/faq.html#qfoss for more information
	eval $( gargoyle_session_validator -c "$COOKIE_hash" -e "$COOKIE_exp" -a "$HTTP_USER_AGENT" -i "$REMOTE_ADDR" -r "login.sh" -t $(uci get gargoyle.global.session_timeout) -b "$COOKIE_browser_time"  )
	gargoyle_header_footer -h -s "firewall" -p "portforwarding" -c "internal.css" -j "gs_sortable.js port_forwarding.js table.js" -z "port.js" gargoyle -i firewall network dropbear upnpd
%>

<script>
<!--
<%
	upnp_config_enabled=$(uci get upnpd.config.enable_upnp 2>/dev/null)
	if [ -h /etc/rc.d/S95miniupnpd ] && [ -n "$upnp_config_enabled" ] && [ "$upnp_config_enabled" != "0" ] ; then
		echo "var upnpdEnabled = true;"
	else
		echo "var upnpdEnabled = false;"
	fi
	if [ -z "$upnp_config_enabled" ] ; then
		echo "var haveUpnpd = false;"
	else
		echo "var haveUpnpd = true;"
	fi
%>
//-->
</script>

<<<<<<< HEAD
<h1 class="page-header">Port Forwarding</h1>
<div class="row">

	<div class="col-lg-6">
		<div class="panel panel-default">
=======
<form>
	<fieldset>
		<legend class="sectionheader"><%~ port.PISect %></legend>
>>>>>>> acd80524

			<div class="panel-heading">
				<h3 class="panel-title"><%~ port.PISect %></h3>
			</div>

			<div class="panel-body">
				<div id="portf_add_heading_container" class="form-group form-inline">
					<label id="portf_add_heading_label"><%~ ForIPort %>:</label>
				</div>

				<div class="form-group form-inline">
					<div id="portf_add_container">
						<%in templates/single_forward_template %>
					</div>
				</div>

				<div id="portf_table_container" class="table-responsive"></div>
			</div>

		</div>
	</div>

	<div class="col-lg-6">
		<div class="panel panel-default">

			<div class="panel-heading">
				<h3 class="panel-title"><%~ PRSect %></h3>
			</div>

			<div class="panel-body">
				<div id="portfrange_add_heading_container" class="form-group form-inline">
					<label id="portf_add_heading_label"><%~ ForRPort %>:</label>
				</div>

				<div class="form-group form-inline">
					<div id="portfrange_add_container">
						<%in templates/multi_forward_template %>
					</div>
				</div>

				<div id="portfrange_table_container" class="table-responsive"></div>
			</div>

		</div>
	</div>

</div>

<div class="row">

	<div id="upnp_fieldset" class="col-lg-4">
		<div class="panel panel-default">

			<div class="panel-heading">
				<h3 class="panel-title"><%~ UP_NAT %></h3>
			</div>

			<div class="panel-body">
				<div id="upnp_enabled_container" class="form-group form-inline">
					<input type="checkbox" id="upnp_enabled" onclick="setUpnpEnabled()" />
					<label id="upnp_enabled_label" for="upnp_enabled"><%~ UPNAT_En %></label>
				</div>

				<div id="upnp_table_heading_container" class="form-group form-inline">
					<span><%~ APFor %>:</span>
				</div>

				<br/>

				<div class="form-group form-inline">
					<div id="upnp_table_container" class="bottom_gap"></div>
				</div>

				<div id="upnp_up_container" class="form-group form-inline">
					<label for="upnp_up" id="upnp_up_label"><%~ USpd %>:</label>
					<input type="text" id="upnp_up" class="form-control" onkeyup="proofreadNumeric(this)" size="5" maxlength="5" />
					<em><%~ KBs %></em>
				</div>

				<div id="upnp_down_container" class="form-group form-inline">
					<label for="upnp_down" id="upnp_down_label"><%~ DSpd %>:</label>
					<input type="text" id="upnp_down" class="form-control" onkeyup="proofreadNumeric(this)" size="5" maxlength="5" />
					<em><%~ KBs %></em>
				</div>

				<div id="upnp_help" class="form-group form-inline">
					<span id="upnp_help_txt"><%~ UPHelp %></span>
					<a id="upnp_help_ref" onclick="setDescriptionVisibility('upnp_help')" href="#upnp_help"><%~ Hide %></a>
				</div>
			</div>

		</div>
	</div>

	<div class="col-lg-4">
		<div class="panel panel-default">

			<div class="panel-heading">
				<h3 class="panel-title"><%~ DMZ %></h3>
			</div>

			<div class="panel-body">
				<div id="dmz_enabled_container" class="form-group form-inline">
					<input type="checkbox" id="dmz_enabled" onclick="setDmzEnabled()" />
					<label id="dmz_enabled_label" for="dmz_enabled"><%~ UseDMZ %></label>
				</div>

				<div id="dmz_ip_container" class="form-group form-inline">
					<label for="dmz_ip" id="dmz_ip_label"><%~ DMZIP %>:</label>
					<input type="text" class="form-control" name="dmz_ip" id="dmz_ip" onkeyup="proofreadIp(this)" size="20" maxlength="15" />
				</div>
			</div>

		</div>
	</div>

</div>

<div id="bottom_button_container">
	<button id="save_button" class="btn btn-primary" onclick="saveChanges()"><%~ SaveChanges %></button>
	<button id="reset_button" class="btn btn-warning" onclick="resetData()"><%~ Reset %></button>
</div>
<span id="update_container" ><%~ WaitSettings %></span>

<!-- <br /><textarea style="margin-left:20px;" rows=30 cols=60 id="output"></textarea> -->

<script>
<!--
	resetData();
//-->
</script>

<%
	gargoyle_header_footer -f -s "firewall" -p "portforwarding"
%><|MERGE_RESOLUTION|>--- conflicted
+++ resolved
@@ -27,17 +27,11 @@
 //-->
 </script>
 
-<<<<<<< HEAD
 <h1 class="page-header">Port Forwarding</h1>
 <div class="row">
 
 	<div class="col-lg-6">
 		<div class="panel panel-default">
-=======
-<form>
-	<fieldset>
-		<legend class="sectionheader"><%~ port.PISect %></legend>
->>>>>>> acd80524
 
 			<div class="panel-heading">
 				<h3 class="panel-title"><%~ port.PISect %></h3>
