#!/usr/bin/haserl
<%
	# This program is copyright © 2008-2013 Eric Bishop and is distributed under the terms of the GNU GPL
	# version 2.0 with a special clarification/exception that permits adapting the program to
	# configure proprietary "back end" software provided that all modifications to the web interface
	# itself remain covered by the GPL.
	# See http://gargoyle-router.com/faq.html#qfoss for more information
	eval $( gargoyle_session_validator -c "$COOKIE_hash" -e "$COOKIE_exp" -a "$HTTP_USER_AGENT" -i "$REMOTE_ADDR" -r "login.sh" -t $(uci get gargoyle.global.session_timeout) -b "$COOKIE_browser_time"  )
	gargoyle_header_footer -h -s "connection" -p "basic" -c "internal.css" -j "basic.js table.js" -z "basic.js" -i gargoyle network wireless dhcp firewall
%>

<script>
<!--
<%
	echo "var apns = new Array();"
	if [ -e ./data/apn.csv ] ; then
		sort ./data/apn.csv | awk -F[\;] '{print "apns.push([\""$1"\",\""$2"\",\""$3"\",\""$4"\"]);"}'
	fi
	#script dies if cache file exists and wifi driver defined
	/usr/lib/gargoyle/cache_basic_vars.sh >/dev/null 2>/dev/null
	cat "/var/cached_basic_vars" 2>/dev/null

	cur_date_seconds=$(date +%s)
	uptime=$(cat /proc/uptime | sed 's/\..*$//g' | sed 's/ .*$//g')
	lease_start=$(uci -P /var/state get network.wan.lease_acquired 2>/dev/null)
	lease_lifetime=$(uci -P /var/state get network.wan.lease_lifetime 2>/dev/null)
	echo "var currentDateSeconds = \"$cur_date_seconds\";"
	echo "var uptime = \"$uptime\";"
	echo "var leaseStart = \"$lease_start\";"
	echo "var leaseLifetime = \"$lease_lifetime\";"
	echo "var timezoneOffStr = \""$(date +%z)"\";"
	timezone_is_utc=$(uci get system.@system[0].timezone | grep "^UTC" | sed 's/UTC//g')
	if [ -n "$timezone_is_utc" ] ; then
		echo "var timezoneName = \""$( echo "UTC-$timezone_is_utc" | sed 's/\-\-/+/g'  )"\";"

	else
		echo "var timezoneName = \""$(date | sed 's/^.*:...//' | sed 's/ .*$//' )"\";"
	fi

	has_usb_tty=$( ls /dev/ttyUSB* /dev/ttyACM* 2>/dev/null )
	if [ -z "$has_usb_tty" ] ; then
		echo "var hasUSB = false;"
	else
		echo "var hasUSB = true;"

	fi

	has_qmi=$( grep qmi_wwan /sys/kernel/debug/usb/devices 2>/dev/null)
	if [ -z "$has_qmi" ] ; then
		echo "hasQMI = false;"
	else
		echo "hasQMI = true;"
	fi

	has_ncm=$( grep cdc_ncm /sys/kernel/debug/usb/devices 2>/dev/null)
	if [ -z "$has_ncm" ] ; then
		echo "hasNCM = false;"
	else
		echo "hasNCM = true;"
	fi

	cdcif=$(egrep -Hi "(cdc ethernet control|rndis communications control)" /sys/class/net/*/device/interface 2>/dev/null | cut -f5 -d/)
	[ -z "$cdcif" ] && cdcif=$(ls -l /sys/class/net/*/device/driver | grep cdc_ether | sed 's!.*/sys/class/net/\(.*\)/device/.*!\1!')
	if [ -z "$cdcif" ]; then
		echo "cdcif = \"\";"
	else
		echo "cdcif = \"$cdcif\";"
	fi
%>
var timezoneOffset = (parseInt(timezoneOffStr.substr(0,3),10)*60+parseInt(timezoneOffStr.substr(3,2),10))*60;

var policyOption="";
if(wirelessDriver == "broadcom" || wirelessDriver == "mac80211")
{
	policyOption="macfilter";
}
else
{
	policyOption="macpolicy";
}

var txPowerMax= wirelessDriver == "broadcom" ? 31 : (wirelessDriver == "mac80211" ? 20 : 18);

//not perfect, but it this will do for now since only mac80211 drivers are ath9k and b43
var isb43 = wirelessDriver == "mac80211" && (!GwifiN) ? true : false ;

//-->
</script>

<h1 class="page-header">Basic</h1>
<div class="row">

	<div id="config_fieldset" class="col-lg-4">
		<div class="panel panel-default">
			<div class="panel-heading">
				<h3 class="panel-title"><%~ basic.DCfgSect %></h3>
			</div>
			<div class="panel-body">
				<label style="text-decoration:underline"><%~ CfgDev %>:</label>
				<div class="indent">
					<input type="radio" id="global_gateway" name="global_configuration" value="gateway" onclick="setBridgeVisibility()" />
					<label for="global_gateway"><%~ DvGtwy %></label>
					<br/>
					<input type="radio" id="global_bridge" name="global_configuration" value="bridge" onclick="setBridgeVisibility()" />
					<label for="global_bridge"><%~ DvWBrg %></label>
				</div>
			</div>
		</div>
	</div>


	<div id="bridge_fieldset" class="col-lg-4">
		<div class="panel panel-default">
			<div class="panel-heading">
				<h3 class="panel-title"><%~ DvWBrg %></h3>
			</div>

			<div class="panel-body">
				<div id="bridge_ip_container" class="form-group">
					<label for="bridge_ip" id="bridge_ip_label"><%~ BrIP %>:</label>
					<input type="text" class="form-control" name="bridge_ip" id="bridge_ip" onkeyup="proofreadIp(this)" size="20" maxlength="15" />
					<em><%~ BrNote %></em>
				</div>

				<div id="bridge_mask_container" class="form-group">
					<label for="bridge_mask" id="bridge_mask_label"><%~ SMsk %>:</label>
					<input type="text" class="form-control" name="bridge_mask" id="bridge_mask" onkeyup="proofreadMask(this)" size="20" maxlength="15" />
					<em><%~ SMNote %></em>
				</div>

				<div id="bridge_gateway_container" class="form-group">
					<label for="bridge_gateway" id="bridge_gateway_label"><%~ GwIP %>:</label>
					<input type="text" class="form-control" name="bridge_gateway" id="bridge_gateway" onkeyup="proofreadIp(this)" size="20" maxlength="15" />
				</div>

				<div id="bridge_wan_port_to_lan_container" class="form-group">
					<label for="bridge_wan_port_to_lan" id="bridge_wan_port_to_lan_label"><%~ WanEP %>:</label>
					<select class="form-control" id="bridge_wan_port_to_lan" onchange="setBridgeVisibility()">
						<option value="disable"><%~ Dsbl %></option>
						<option value="bridge"><%~ BrLAN %></option>
					</select>
				</div>

				<div id="bridge_dns_source_container" class="form-group">
					<label id="bridge_dns_source_label" for="bridge_dns_source"><%~ DnsSvs %>:</label>
					<select class="form-control" id="bridge_dns_source" onchange="setDnsSource(this)">
						<option value="gateway"><%~ GwDNS %></option>
						<option value="custom"><%~ CustDNS %></option>
					</select>
				</div>

				<div id="bridge_dns_custom_container" class="form-group">
					<input type="text" id="add_bridge_dns" onkeyup="proofreadIp(this)" class="form-control" size="20" maxlength="17" />
					<button class="btn btn-default" id="add_bridge_dns_button" onclick="addDns('bridge')"><%~ Add %></button>
					<div id="bridge_dns_table_container" class="form-group"></div>
				</div>

				<div class="internal_divider"></div>

				<div id="bridge_mode_container" class="form-group">
					<select id="bridge_mode" class="form-control" onchange="setBridgeVisibility()">
						<option value="client_bridge"><%~ BrClient %></option>
						<option value="wds"><%~ BrWDS %></option>
					</select>
				</div>

				<div id="bridge_repeater_container" class="form-group">
					<label for="bridge_repeater" id="bridge_repeater_label"><%~ Rptr %>:</label>
					<select class="form-control" id="bridge_repeater" onchange="setBridgeVisibility()">
						<option value="enabled"><%~ RptrE %></option>
						<option value="disabled"><%~ RptrD %></option>
					</select>
				</div>

				<div id="bridge_hwmode_container" class="form-group">
					<label for="bridge_hwmode" id="bridge_hwmode_label"><%~ BrOpr %>:</label>
					<select id="bridge_hwmode" class="form-control" onchange="setHwMode(this)">
						<option value="11gn">B+G+N</option>
						<option value="11g">B+G</option>
						<option value="11anac">A+N+AC</option>
						<option value="11an">A+N</option>
						<option value="11a">A</option>
						<option value="auto"><%~ auto %></option>
					</select>
				</div>

				<div id="bridge_channel_width_container" class="form-group">
					<label for="bridge_channel_width" id="bridge_channel_width_label"><%~ ChWdth %>:</label>
					<select id="bridge_channel_width" class="form-control" onchange="setChannelWidth(this, 'G')">
						<option value="HT20">20MHz</option>
						<option value="HT40+">40MHz (<%~ ChAbv %>)</option>
						<option value="HT40-">40Mhz (<%~ ChBlw %>)</option>
					</select>
				</div>

				<div id="bridge_txpower_container" class="form-group">
					<label for="bridge_max_txpower" id="bridge_txpower_label"><%~ TrPwr %>:</label>
					<select id="bridge_max_txpower" class="form-control" onchange="updateTxPower('bridge_max_txpower','bridge_txpower', 'G')">
						<option value="max"><%~ Max %></option>
						<option value="custom"><%~ Cstm %></option>
					</select>
						&nbsp;
					<input type="text" id="bridge_txpower" class="form-control" onkeyup="proofreadNumericRange(this,0,getMaxTxPower('G'))" size="10" />
					<em>
						<span id="bridge_dbm">dBm</span>
					</em>
				</div>

				<div id="bridge_channel_width_5ghz_container" class="form-group">
					<label for="bridge_channel_width_5ghz" id="bridge_channel_width_5ghz_label"><%~ ChWdth %>:</label>
					<select id="bridge_channel_width_5ghz" class="form-control" onchange="setChannelWidth(this, 'A')">
						<option value="HT20">20MHz</option>
						<option value="HT40+">40MHz (<%~ ChAbv %>)</option>
						<option value="HT40-">40MHz (<%~ ChBlw %>)</option>
						<option value="VHT20">20MHz</option>
						<option value="VHT40">40MHz</option>
						<option value="VHT80">80MHz</option>
					</select>
				</div>

				<div id="bridge_txpower_5ghz_container" class="form-group">
					<label for="bridge_max_txpower_5ghz" id="bridge_txpower_5ghz_label"><%~ TrPwr %>:</label>
					<span>
						<select id="bridge_max_txpower_5ghz" class="form-control" onchange="updateTxPower('bridge_max_txpower_5ghz','bridge_txpower_5ghz', 'A')">
							<option value="max"><%~ Max %></option>
							<option value="custom"><%~ Cstm %></option>
						</select>
						&nbsp;
						<input type="text" id="bridge_txpower_5ghz" onkeyup="proofreadNumericRange(this,0,getMaxTxPower('A'));" size="10" />
						<em><span id="bridge_dbm_5ghz">dBm</span></em>
					</span>
				</div>

				<div id="bridge_list_ssid_container" class="form-group">
					<label for="bridge_list_ssid" id="bridge_list_ssid_label"><%~ Join %>:</label>
					<span class="rightcolumn">
						<select id="bridge_list_ssid" style="width:180px;max-width:180px" onchange="setSsidVisibility(this.id)" >
							<option value="custom"><%~ Other %></option>
						</select>
						<button class="btn btn-default" id="bridge_rescan_button" onclick="scanWifi('bridge_custom_ssid')"><%~ RScn %></button>
					</span>
				</div>

<<<<<<< HEAD
				<div id="bridge_custom_ssid_container" class="form-group">
					<input type="text" class="form-control" id="bridge_custom_ssid" size="20" onkeyup="proofreadLengthRange(this,1,999)"/>
=======
			<div id='bridge_pass_container'>
				<label class='leftcolumn' for='bridge_pass' id='bridge_pass_label'><%~ Pswd %>:</label>
				<input type='password' id='bridge_pass' size='20' onkeyup='proofreadLengthRange(this,8,999)'/>&nbsp;&nbsp;
				<input type='checkbox' id='show_bridge_pass' onclick='togglePass("bridge_pass")'/>
				<label for='show_bridge_pass' id='show_bridge_pass_label' class='rightcolumn'><%~ rvel %></label><br/>
			</div>
			<div id='bridge_wep_container'>
				<div style="display:block;">
					<label class='leftcolumn' for='bridge_wep' id='bridge_wep_label' ><%~ HexK %>:</label>
					<input type='text' id='bridge_wep' size='30' maxLength='26' onkeyup='proofreadWep(this)'/>
>>>>>>> acd80524
				</div>

				<div id="bridge_ssid_container" class="form-group">
					<label for="bridge_ssid" id="bridge_ssid_label"><%~ Join %>:</label>
					<div class="form-inline">
						<input style="float:left;" type="text" id="bridge_ssid" class="form-control" size="20" onkeyup="proofreadLengthRange(this,1,999)"/>
						<button style="float:left;" class="btn btn-default" id="bridge_scan_button" onclick="scanWifi('bridge_ssid')"><%~ Scan %></button>
					</div>
				</div>

				<div id="bridge_broadcast_ssid_container" class="form-group">
					<label for="bridge_broadcast_ssid" id="bridge_broadcast_ssid_label"><%~ Bcst %>:</label>
					<input type="text" id="bridge_broadcast_ssid" class="form-control" size="20" onkeyup="proofreadLengthRange(this,1,999)"/>
				</div>

				<div id="bridge_channel_container" class="form-group">
					<label for="bridge_channel" id="bridge_channel_label"><%~ WChn %>:</label>
						<select id="bridge_channel" lass="form-control" onchange="setChannel(this)">
						<option value="auto"><%~ auto %></option>
						<option value="1">1</option>
						<option value="2">2</option>
						<option value="3">3</option>
						<option value="4">4</option>
						<option value="5">5</option>
						<option value="6">6</option>
						<option value="7">7</option>
						<option value="8">8</option>
						<option value="9">9</option>
						<option value="10">10</option>
						<option value="11">11</option>
						<option value="12">12</option>
						<option value="13">13</option>
						<option value="14">14</option>
					</select>
				</div>

				<div id="bridge_channel_5ghz_container" class="form-group">
					<label for="bridge_channel_5ghz" id="bridge_channel_5ghz_label"><%~ WChn %>:</label>
					<select id="bridge_channel_5ghz" class="form-control" onchange="setChannel(this)" ></select>
				</div>

				<div id="bridge_fixed_channel_container" class="form-group">
					<label for="bridge_fixed_channel" id="bridge_fixed_channel_label"><%~ WChn %>:</label>
					<span id="bridge_fixed_channel">&nbsp;</span>
				</div>

				<div id="bridge_encryption_container" class="form-group">
					<label for="bridge_encryption" id="bridge_encryption_label"><%~ Encr %>:</label>
					<select id="bridge_encryption" class="form-control" onchange="setBridgeVisibility()">
						<option value="none"><%~ None %></option>
						<option value="psk2">WPA2 PSK</option>
						<option value="psk">WPA PSK</option>
						<option value="wep">WEP</option>
					</select>
				</div>

				<div id="bridge_fixed_encryption_container" >
					<label for="bridge_fixed_encryption" id="bridge_fixed_encryption_label"><%~ Encr %>:</label>
					<span id="bridge_fixed_encryption">&nbsp;</span>
				</div>

				<div id="bridge_pass_container" class="form-group">
					<label for="bridge_pass" id="bridge_pass_label"><%~ Pswd %>:</label>
					<input type="password" id="bridge_pass" class="form-control" size="20" onkeyup="proofreadLengthRange(this,8,999)"/>
					<br/>
				</div>

				<div id="bridge_wep_container" class="form-group">
						<label for="bridge_wep" id="bridge_wep_label" ><%~ HexK %>:</label>
						<input type="text" id="bridge_wep" class="form-control" size="30" maxLength="26" onkeyup="proofreadWep(this)"/>
				</div>

				<div id="bridge_wifi_mac_container" class="form-group">
					<label id="bridge_wifi_mac_label"><%~ DevMAC %>:</label>
					<span id="bridge_wifi_mac"></span>
				</div>

				<div id="bridge_wds_container" class="form-group">
					<label for="bridge_wds_label" id="bridge_wds_label"><%~ OWDS %>:</label>
					<div>
						<input type="text" id="add_bridge_wds_mac" class="form-control" onkeyup="proofreadMac(this)" size="20" maxlength="17"/>
						<button class="btn btn-default" id="add_bridge_wds_mac_button" onclick="addMacToWds('bridge')"><%~ Add %></button>
					</div>
					<div class="rightcolumnonly">
						<div id="bridge_wds_mac_table_container" class="form-group"></div>
					</div>
				</div>

			</div>
		</div>
	</div>


	<div id="wan_fieldset" class="col-lg-4">
		<div class="panel panel-default">
			<div class="panel-heading">
				<h3 class="panel-title"><%~ WANSec %></h3>
			</div>

			<div class="panel-body">
				<div id="wan_protocol_container" class="form-group">
					<label for="wan_protocol"><%~ Cnct %>:</label>
					<select class="form-control" id="wan_protocol" onchange="setGlobalVisibility()">
						<option value="dhcp_wired">DHCP (<%~ Wird %>)</option>
						<option value="pppoe_wired">PPPoE (<%~ Wird %>)</option>
						<option value="static_wired"><%~ StIP %> (<%~ Wird %>)</option>
						<option value="dhcp_wireless">DHCP (<%~ Wrlss %>)</option>
						<option value="static_wireless"><%~ StIP %> (<%~ Wrlss %>)</option>
						<option value="3g"><%~ Mo3g %></option>
						<option value="qmi"><%~ Mo3gQMI %></option>
						<option value="ncm"><%~ Mo3gNCM %></option>
						<option value="dhcp_cdc"><%~ Mo3gHiLink %></option>
						<option value="none"><%~ Disabled %></option>
					</select>
				</div>


				<div id="wan_dhcp_ip_container" class="form-group">
					<label><%~ CurrIP %>:</label>
					<span id="dhcp_ip"></span>
				</div>

				<div id="wan_dhcp_expires_container" class="form-group">
					<label><%~ CLsExp %>:</label>
					<div>
						<span id="dhcp_expires"></span>
					</div>
					<div class="rightcolumnonly">
						<button id="dhcp_renew_button" class="btn btn-default" onclick="renewDhcpLease()"><%~ Renew %></button>
						<button id="dhcp_release_button" class="btn btn-default" onclick="releaseDhcpLease()"><%~ Rleas %></button>
					</div>
				</div>

				<div id="wan_pppoe_user_container" class="form-group">
					<label for="wan_pppoe_user" id="wan_pppoe_user_label"><%~ UNam %>:</label>
					<input type="text" class="form-control" id="wan_pppoe_user" size="20" onkeyup="proofreadLengthRange(this,1,999)"/>
				</div>

				<div id="wan_pppoe_pass_container" class="form-group">
					<label for="wan_pppoe_pass" id="wan_pppoe_pass_label"><%~ Pswd %>:</label>
					<input type="password" class="form-control" id="wan_pppoe_pass" size="20" onkeyup="proofreadLengthRange(this,1,999)"/>
				</div>

				<div id="wan_pppoe_reconnect_mode_container" class="form-group">
					<label for="wan_pppoe_reconnect_mode"><%~ RMod %>:</label>
					<select class="form-control" id="wan_pppoe_reconnect_mode" onchange="setWanVisibility()">
						<option value="demand"><%~ CDmd %></option>
						<option value="keepalive"><%~ KAlv %></option>
					</select>
				</div>

				<div id="wan_pppoe_max_idle_container" >
					<label for="wan_pppoe_max_idle" id="wan_pppoe_max_idle_label"><%~ MIdl %>:</label>
					<div>
						<input type="text" class="form-control" id="wan_pppoe_max_idle" onkeyup="proofreadNumeric(this)" size="20" maxlength="4" />
						<em>(<%~ minutes %>)</em>
					</div>
				</div>

				<div id="wan_pppoe_reconnect_pings_container" class="form-group">
					<label for="wan_pppoe_reconnect_pings" id="wan_pppoe_reconnect_pings_label"><%~ FPngs %>:</label>
					<div>
						<input type="text" id="wan_pppoe_reconnect_pings" onkeyup="proofreadNumeric(this)" class="form-control" size="20" maxlength="4" />
					</div>
				</div>

				<div id="wan_pppoe_interval_container" class="form-group">
					<label for="wan_pppoe_interval" id="wan_pppoe_interval_label"><%~ PngI %>:</label>
					<div>
						<input type="text" id="wan_pppoe_interval" onkeyup="proofreadNumeric(this)" class="form-control" size="20" maxlength="4" />
						<em>(<%~ seconds %>)</em>
					</div>
				</div>

				<div id="wan_static_ip_container" class="form-group">
					<label for="wan_static_ip" id="wan_static_ip_label"><%~ StIP %>:</label>
					<input type="text" class="form-control" name="wan_static_ip" id="wan_static_ip" onkeyup="proofreadIp(this)" size="20" maxlength="15" />
				</div>

				<div id="wan_static_mask_container" class="form-group">
					<label for="wan_static_mask" id="wan_static_mask_label"><%~ SMsk %>:</label>
					<input type="text" class="form-control" name="wan_static_mask" id="wan_static_mask" onkeyup="proofreadMask(this)" size="20" maxlength="15" />
				</div>

				<div id="wan_static_gateway_container" class="form-group">
					<label for="wan_static_gateway" id="wan_static_gateway_label"><%~ Gtwy %>:</label>
					<input type="text" class="form-control" name="wan_static_gateway" id="wan_static_gateway" onkeyup="proofreadIp(this)" size="20" maxlength="15" />
				</div>

				<div id="wan_3g_service_container" class="form-group">
					<label for="wan_3g_service"><%~ Srvc %>:</label>
					<select class="form-control" id="wan_3g_service" onchange="updateService()">
						<option value="cdma">CDMA/EV-DO</option>
						<option value="umts"><%~ S4G3G2G %></option>
						<option value="umts_pref"><%~ S3GPrfr %></option>
						<option value="gprs_pref"><%~ S2GPrfr %></option>
						<option value="umts_only"><%~ S3GOnly %></option>
						<option value="gprs_only"><%~ S2GOnly %></option>
					</select>
				</div>

				<div id="wan_3g_device_container" class="form-group">
					<label for="wan_3g_device" id="wan_3g_device_label"><%~ Dvic %>:</label>
					<span>
						<select id="wan_3g_list_device" onchange="set3GDevice(this.value)"></select>
						<input style="float:left;" type="text" class="form-control" id="wan_3g_device" size="20" onkeyup="proofreadLengthRange(this,1,999)"/>
						<button style="float:left;" class="btn btn-default" id="wan_3g_scan_button" onclick="scan3GDevice('wan_3g_list_device')"><%~ Scan %></button>
					</span>
				</div>

				<div id="wan_3g_pincode_container" class="form-group">
					<label for="wan_3g_pincode" id="wan_3g_pincode_label"><%~ Pncd %>:</label>
					<input type="text" class="form-control" id="wan_3g_pincode"  size="20" onkeyup="proofreadLengthRange(this,1,999)"/>
					<em>(<%~ optl %>)</em>
				</div>

				<div id="wan_3g_isp_container" class="form-group">
					<label for="wan_3g_isp"><%~ MISP %>:</label>
					<select class="form-control" id="wan_3g_isp" onchange="updateApnDetails()">
						<option value="custom"><%~ Cstm %></option>
					</select>
				</div>

				<div id="wan_3g_apn_container" class="form-group">
					<label for="wan_3g_apn" id="wan_3g_apn_label">APN:</label>
					<input type="text" class="form-control" id="wan_3g_apn" size="20" onkeyup="proofreadLengthRange(this,1,999)"/>
				</div>

				<div id="wan_3g_user_container" class="form-group">
					<label for="wan_3g_user" id="wan_3g_user_label"><%~ UNam %>:</label>
					<input type="text" class="form-control" id="wan_3g_user" size="20" onkeyup="proofreadLengthRange(this,1,999)"/>
					<em>(<%~ optl %>)</em>
				</div>

				<div id="wan_3g_pass_container" class="form-group">
					<label for="wan_3g_pass" id="wan_3g_pass_label"><%~ Pswd %>:</label>
					<input type="text" class="form-control" id="wan_3g_pass" size="20" onkeyup="proofreadLengthRange(this,1,999)"/>
					<em>(<%~ optl %>)</em>
				</div>

				<div id="wan_port_to_lan_container" class="form-group">
					<label for="wan_port_to_lan" id="wan_port_to_lan_label"><%~ WanEP %>:</label>
					<select class="form-control" id="wan_port_to_lan">
						<option value="disable"><%~ Dsbl %></option>
						<option value="bridge"><%~ BrLAN %></option>
					</select>
				</div>

				<div id="wan_mac_container" class="form-group">
					<div class="form-inline">
						<input type="checkbox" id="wan_use_mac" onclick="enableAssociatedField(this, 'wan_mac', defaultWanMac)"/>&nbsp;&nbsp;
						<label for="wan_use_mac" id="wan_mac_label"><%~ CustMAC %>:</label>
					</div>
					<div>
						<input type="text" name="wan_mac" id="wan_mac" class="form-control" onkeyup="proofreadMac(this)" size="20" maxlength="17"/>
					</div>
				</div>

				<div id="wan_mtu_container" class="form-group">
					<div class="form-inline">
						<input type="checkbox" id="wan_use_mtu" onclick="enableAssociatedField(this, 'wan_mtu', 1500)"/>&nbsp;&nbsp;
						<label for="wan_use_mtu" id="wan_mtu_label"><%~ CustMTU %>:</label>
					</div>
					<div>
						<input type="text" name="wan_mtu" id="wan_mtu" class="form-control" onkeyup="proofreadNumeric(this)" size="20" maxlength="4"/>
					</div>
				</div>

				<div id="wan_ping_container" class="form-group">
					<div class="form-inline">
						<input type="checkbox" id="drop_wan_ping"/>
						<label for="drop_wan_ping" id="wan_ping_label">&nbsp;&nbsp;<%~ DPing %></label>
					</div>
				</div>

			</div>
		</div>
	</div>

	<div id="lan_fieldset" class="col-lg-4">
		<div class="panel panel-default">
			<div class="panel-heading">
				<h3 class="panel-title"><%~ LANSec %></h3>
			</div>
			<div class="panel-body">

				<div id="lan_ip_container" class="form-group">
					<label for="lan_ip" id="lan_ip_label"><%~ RtrIP %>:</label>
					<input type="text" class="form-control" name="lan_ip" id="lan_ip" onkeyup="proofreadIp(this)" size="20" maxlength="15" />
				</div>

				<div id="lan_mask_container" class="form-group">
					<label for="lan_mask" id="lan_mask_label"><%~ SMsk %>:</label>
					<input type="text" class="form-control" name="lan_mask" id="lan_mask" onkeyup="proofreadMask(this)" size="20" maxlength="15" />
				</div>

				<div id="lan_gateway_container" class="form-group">
					<label for="lan_gateway" id="lan_gateway_label"><%~ Gtwy %>:</label>
					<input type="text" class="form-control" name="lan_gateway" id="lan_gateway" onkeyup="proofreadIp(this)" size="20" maxlength="15" />
				</div>

				<div id="lan_dns_source_container" class="form-group">
					<label id="lan_dns_source_label" for="lan_dns_source"><%~ DnsSvs %>:</label>
					<select class="form-control" id="lan_dns_source" onchange="setDnsSource(this)">
						<option value="isp"><%~ DfltDNS %></option>
						<option value="opendns"><%~ OpnSrvs %></option>
						<option value="google"><%~ GooSrvs %></option>
						<option value="custom"><%~ CstDSrv %></option>
					</select>
				</div>

				<div id="lan_dns_custom_container" class="form-group">
					<div class="form-inline">
						<input type="text" id="add_lan_dns" class="form-control" onkeyup="proofreadIp(this)" size="20" maxlength="17" />
						<button class="btn btn-default" id="add_lan_dns_button" onclick="addDns('lan')"><%~ Add %></button>
					</div>
					<div id="lan_dns_table_container" class="form-group"></div>
				</div>

				<div id="lan_dns_options_container" class="form-group">
					<div class="form-inline">
						<input type="checkbox" id="lan_dns_altroot" style="padding:0;margin:0px;vertical-align:middle;overflow:hidden;"/>
						<label for="lan_dns_altroot" id="lan_dns_altroot_label" style="vertical-align:middle">&nbsp;&nbsp;<%~ Allow %> <a href="https://bit.namecoin.info">NameCoin</a>/<a href="http://www.opennicproject.org">OpenNIC</a> <%~ Rsln %></label>
					</div>

					<div class="form-inline">
						<input type="checkbox" id="lan_dns_force" style="padding:0;margin:0px;vertical-align:middle;overflow:hidden;"/>
						<label for="lan_dns_force" id="lan_dns_force_label" style="vertical-align:middle">&nbsp;&nbsp;<%~ RtrDNS %></label>
					</div>
				</div>

			</div>
		</div>
	</div>
</div>

<div id="wifi_fieldset" class="row">

	<div class="col-lg-12">
		<div class="panel panel-default">
			<div class="panel-heading">
				<h3 class="panel-title"><%~ Wrlss %></h3>
			</div>

			<div class="panel-body">
				<div id="wifi_mode_container" class="form-group">
					<label for="wifi_mode" id="wifi_mode_label"><%~ WlMod %>:</label>
					<select id="wifi_mode" class="form-control" onchange="setWifiVisibility()">
						<option value="ap"><%~ AcPt %> (AP)</option>
						<option value="ap+wds">AP+WDS</option>
						<option value="sta"><%~ Clnt %></option>
						<option value="ap+sta"><%~ Clnt %>+AP</option>
						<option value="adhoc">Ad Hoc</option>
						<option value="disabled"><%~ Disabled %></option>
					</select>
				</div>

				<div id="wifi_hwmode_container" class="form-group">
					<label for="wifi_hwmode" id="wifi_hwmode_label">2.4GHz <%~ OpMod %>:</label>
					<span>
						<select id="wifi_hwmode" class="form-control" onchange="setHwMode(this)">
							<option value="disabled">Disabled</option>
							<option value="11gn">B+G+N</option>
							<option value="11g">B+G</option>
						</select>
					</span>
				</div>

				<div id="wifi_channel_width_container" class="form-group">
					<label for="wifi_channel_width" id="wifi_channel_width_label">2.4GHz <%~ ChWdth %>:</label>
					<span>
						<select id="wifi_channel_width" class="form-control" onchange="setChannelWidth(this, 'G')">
							<option value="HT20">20MHz</option>
							<option value="HT40+">40MHz (<%~ ChAbv %>)</option>
							<option value="HT40-">40MHz (<%~ ChBlw %>)</option>
						</select>
					</span>
				</div>

				<div id="wifi_txpower_container" class="form-group">
					<label for="wifi_max_txpower" id="wifi_txpower_label">2.4GHz <%~ TrPwr %>:</label>
					<span>
						<select id="wifi_max_txpower" class="form-control" onchange="updateTxPower('wifi_max_txpower','wifi_txpower', 'G')">
							<option value="max"><%~ Max %></option>
							<option value="custom"><%~ Cstm %></option>
						</select>
						&nbsp;
						<input type="text" id="wifi_txpower" class="form-control" onkeyup="proofreadNumericRange(this,0,getMaxTxPower('G'))" size="10"/>
						<em><span id="wifi_dbm">dBm</span></em>
					</span>
				</div>

				<div id="wifi_hwmode_5ghz_container" class="form-group">
					<label for="wifi_hwmode_5ghz" id="wifi_hwmode_5ghz_label">5GHz <%~ OpMod %>:</label>
					<span>
						<select id="wifi_hwmode_5ghz" class="form-control" onchange="setHwMode(this)">
							<option value="disabled">Disabled</option>
							<option value="11a">A</option>
							<option value="11an">A+N</option>
							<option value="11anac">A+N+AC</option>
						</select>
					</span>
				</div>

				<div id="wifi_channel_width_5ghz_container" class="form-group">
					<label for="wifi_channel_width_5ghz" id="wifi_channel_width_5ghz_label">5GHz <%~ ChWdth %>:</label>
					<span>
						<select id="wifi_channel_width_5ghz" class="form-control" onchange="setChannelWidth(this, 'A')">
							<option value="HT20">20MHz</option>
							<option value="HT40+">40MHz (<%~ ChAbv %>)</option>
							<option value="HT40-">40MHz (<%~ ChBlw %>)</option>
							<option value="VHT20">20MHz</option>
							<option value="VHT40">40MHz</option>
							<option value="VHT80">80MHz</option>
						</select>
					</span>
				</div>

				<div id="wifi_txpower_5ghz_container" class="form-group">
					<label for="wifi_max_txpower_5ghz" id="wifi_txpower_5ghz_label">5GHz <%~ TrPwr %>:</label>
					<span>
						<select id="wifi_max_txpower_5ghz" class="form-control" onchange="updateTxPower('wifi_max_txpower_5ghz','wifi_txpower_5ghz', 'A')">
							<option value="max"><%~ Max %></option>
							<option value="custom"><%~ Cstm %></option>
						</select>
						&nbsp;
						<input type="text" id="wifi_txpower_5ghz" class="form-control" onkeyup="proofreadNumericRange(this,0,getMaxTxPower('A'));" size="10" />
						<em><span id="wifi_dbm_5ghz">dBm</span></em>
					</span>
				</div>

				<div id="mac_enabled_container" class="form-group">
					<label for="mac_filter_enabled"><%~ WlFltr %>:</label>
					<select class="form-control" id="mac_filter_enabled" onchange="setWifiVisibility()" >
						<option value="disabled"><%~ Disabled %></option>
						<option value="enabled"><%~ Enabled %></option>
					</select>
				</div>

				<div id="mac_filter_container" class="form-group">
					<div class="rightcolumnonly">
						<em><%~ FltrInfo %></em>
					</div>
					<div>
						<label for="mac_filter_policy"><%~ MACFiPo %>:</label>
						<select class="form-control" id="mac_filter_policy">
							<option value="allow"><%~ AllwMAC %></option>
							<option value="deny" ><%~ DnyMAC %></option>
						</select>
					</div>
					<div class="rightcolumnonly">
						<div>
							<input type="text" id="add_mac" class="form-control" onkeyup="proofreadMac(this)" size="20" maxlength="17"/>
							<button class="btn btn-default" id="add_mac_button" onclick="addMacToFilter()"><%~ Add %></button>
						</div>
					</div>
					<div id="mac_table_container" class="form-group"></div>
				</div>

				<div id="internal_divider1" class="internal_divider"></div>

				<div id="wifi_list_ssid2_container" class="form-group">
					<label for="wifi_list_ssid2" id="wifi_list_ssid2_label"><%~ Join %>:</label>
					<span class="rightcolumn">
						<select id="wifi_list_ssid2" onchange="setSsidVisibility(this.id)">
							<option value="custom"><%~ Other %></option>
						</select>
						<button class="btn btn-default" id="wifi_rescan_button" onclick="scanWifi('wifi_custom_ssid2')"><%~ RScn %></button>
					</span>
				</div>

				<div id="wifi_custom_ssid2_container" class="form-group">
					<input type="text" id="wifi_custom_ssid2" class="form-control" size="20" onkeyup="proofreadLengthRange(this,1,999)"/>
				</div>

				<div id="wifi_ssid2_container" class="form-group">
					<label for="wifi_ssid2" id="wifi_ssid2_label">SSID:</label>
					<span>
						<input type="text" id="wifi_ssid2" class="form-control" size="20" onkeyup="proofreadLengthRange(this,1,999)"/>
						<button class="btn btn-default" id="wifi_scan_button" onclick="scanWifi('wifi_ssid2')"><%~ Scan %></button>
					</span>
				</div>

				<div id="wifi_client_band_container" class="indent">
					<label for="wifi_client_band" id="wifi_client_band_label"><%~ WlBnd %>:</label>
					<select id="wifi_client_band" class="form-control" onchange="setHwMode(document.getElementById('wifi_hwmode'))">
						<option value="2.4">2.4 GHz</option>
						<option value="5">5 GHz</option>
					</select>
				</div>

				<div id="wifi_channel2_container" class="indent">
					<label for="wifi_channel2" id="wifi_channel2_label"><%~ WChn %>:</label>
					<select id="wifi_channel2" class="form-control" onchange="setChannel(this)" >
						<option value="auto"><%~ auto %></option>
						<option value="1">1</option>
						<option value="2">2</option>
						<option value="3">3</option>
						<option value="4">4</option>
						<option value="5">5</option>
						<option value="6">6</option>
						<option value="7">7</option>
						<option value="8">8</option>
						<option value="9">9</option>
						<option value="10">10</option>
						<option value="11">11</option>
						<option value="12">12</option>
						<option value="13">13</option>
						<option value="14">14</option>
					</select>
				</div>

				<div id="wifi_fixed_channel2_container" class="indent">
					<label for="wifi_fixed_channel2" id="wifi_fixed_channel2_label"><%~ WChn %>:</label>
					<span id="wifi_fixed_channel2">&nbsp;</span>
				</div>

				<div id="wifi_channel2_5ghz_container" class="indent">
					<label for="wifi_channel2_5ghz" id="wifi_channel2_5ghz_label"><%~ WChn %>:</label>
					<select class="form-control" id="wifi_channel2_5ghz" onchange="setChannel(this)" ></select>
				</div>

				<div id="wifi_encryption2_container" class="indent">
					<label for="wifi_encryption2" id="wifi_encryption2_label"><%~ Encr %>:</label>
					<select class="form-control" id="wifi_encryption2" onchange="setWifiVisibility()">
						<option value="none"><%~ None %></option>
						<option value="psk2">WPA2 PSK</option>
						<option value="psk">WPA PSK</option>
						<option value="wep">WEP</option>
					</select>
				</div>

				<div id="wifi_fixed_encryption2_container" class="indent">
					<label for="wifi_fixed_encryption2" id="wifi_fixed_encryption2_label"><%~ Encr %>:</label>
					<span id="wifi_fixed_encryption2">&nbsp;</span>
				</div>

				<div id="wifi_pass2_container" class="indent">
					<label for="wifi_pass2" id="wifi_pass2_label"><%~ Pswd %>:</label>
					<input type="password" id="wifi_pass2" class="form-control" size="20" onkeyup="proofreadLengthRange(this,8,999)"/>&nbsp;&nbsp;
					<input type="checkbox" id="show_pass2" onclick="togglePass('wifi_pass2')"/>
					<label for="show_pass2" id="show_pass2_label"><%~ rvel %></label><br/>
				</div>

				<div id="wifi_wep2_container" class="indent">
					<div>
						<label for="wifi_wep2" id="wifi_wep2_label"><%~ HexK %>:</label>
						<input type="text" id="wifi_wep2" class="form-control" size="30" maxLength="26" onkeyup="proofreadWep(this)"/>
					</div>
				</div>

				<div id="internal_divider2" class="internal_divider"></div>

				<div id="wifi_ssid1_container" class="form-group">
					<label for="wifi_ssid1" id="wifi_ssid1_label"><%~ AcPtID %>:</label>
					<input type="text" id="wifi_ssid1" class="form-control" size="20" onkeyup="proofreadLengthRange(this,1,999)"/><br/>
				</div>

				<div id="wifi_ssid1a_container" class="form-group">
					<label for="wifi_ssid1a" id="wifi_ssid1a_label">AP 5GHz SSID:</label>
					<input type="text" id="wifi_ssid1a" class="form-control" size="20" onkeyup="proofreadLengthRange(this,1,999)"/><br/>
				</div>

				<div id="wifi_channel1_container" class="indent">
					<label for="wifi_channel1" id="wifi_channel1_label"><%~ WChn %>:</label>
					<select id="wifi_channel1" class="form-control" onchange="setChannel(this)" >
						<option value="auto"><%~ auto %></option>
						<option value="1">1</option>
						<option value="2">2</option>
						<option value="3">3</option>
						<option value="4">4</option>
						<option value="5">5</option>
						<option value="6">6</option>
						<option value="7">7</option>
						<option value="8">8</option>
						<option value="9">9</option>
						<option value="10">10</option>
						<option value="11">11</option>
						<option value="12">12</option>
						<option value="13">13</option>
						<option value="14">14</option>
					</select>
				</div>

				<div id="wifi_fixed_channel1_container" class="indent">
					<label for="wifi_fixed_channel1" id="wifi_fixed_channel1_label"><%~ WChn %>:</label>
					<span id="wifi_fixed_channel1">&nbsp;</span>
				</div>

				<div id="wifi_channel1_5ghz_container" class="indent">
					<label for="wifi_channel1_5ghz" id="wifi_channel1_5ghz_label"><%~ WChn %> (5GHz):</label>
					<select class="form-control" id="wifi_channel1_5ghz" onchange="setChannel(this)" ></select>
				</div>

				<div id="wifi_encryption1_container" class="indent">
					<label for="wifi_encryption1" id="wifi_encryption1_label"><%~ Encr %>:</label>
					<select id="wifi_encryption1" class="form-control" onchange="setWifiVisibility()">
						<option value="none"><%~ None %></option>
						<option value="psk2">WPA2 PSK</option>
						<option value="psk">WPA PSK</option>
						<option value="wep">WEP</option>
						<option value="wpa">WPA RADIUS</option>
						<option value="wpa2">WPA2 RADIUS</option>
					</select>
				</div>

				<div id="wifi_pass1_container" class="indent">
					<label for="wifi_pass1" id="wifi_pass1_label"><%~ Pswd %>:</label>
					<input type="password" id="wifi_pass1" class="form-control" size="20" onkeyup="proofreadLengthRange(this,8,999)"/>&nbsp;&nbsp;
					<input type="checkbox" id="show_pass1" onclick="togglePass('wifi_pass1')"/>
					<label for="show_pass1" id="show_pass1_label"><%~ rvel %></label><br/>
				</div>

				<div id="wifi_wep1_container" class="indent">
					<div style="display:block;">
						<label for="wifi_wep1" id="wifi_wep1_label"><%~ HexK %>:</label>
						<input type="text" id="wifi_wep1" class="form-control" size="30" maxLength="26" onkeyup="proofreadWep(this)"/>
					</div>
					<div>
						<button class="btn btn-default" id="wep1gen40" onclick="setToWepKey('wifi_wep1',10)"><%~ Rndm %> 40/64 Bit WEP Key</button>
					</div>
					<div>
						<button class="btn btn-default" id="wep1gen104" onclick="setToWepKey('wifi_wep1',26)"><%~ Rndm %> 104/128 Bit WEP Key</button>
					</div>
				</div>

				<div id="wifi_server1_container" class="indent">
					<label for="wifi_server1" id="wifi_server1_label">RADIUS <%~ Srvr %> IP:</label>
					<input type="text" id="wifi_server1" class="form-control" size="20" onkeyup="proofreadIp(this)"/><br/>
				</div>

				<div id="wifi_port1_container" class="indent">
					<label for="wifi_port1" id="wifi_port1_label">RADIUS <%~ SrvPt %>:</label>
					<input type="text" id="wifi_port1" class="form-control" size="20" maxlength="5" onkeyup="proofreadNumeric(this)"/><br/>
				</div>

				<div id="wifi_hidden_container" class="indent">
					<label id="wifi_hidden_label" for="wifi_hidden"><%~ BcsID %>:</label>
					<select id="wifi_hidden" class="form-control">
						<option value="disabled"><%~ Disabled %></option>
						<option value="enabled"><%~ Enabled %></option>
					</select>
				</div>

				<div id="wifi_isolate_container" class="indent">
					<label id="wifi_isolate_label" for="wifi_isolate"><%~ WlIso %>:</label>
					<select id="wifi_isolate" class="form-control">
						<option value="disabled"><%~ Disabled %></option>
						<option value="enabled"><%~ Enabled %></option>
					</select>
				</div>

				<div id="wifi_mac_container" class="indent">
					<label id="wifi_mac_label"><%~ DevMAC %>:</label>
					<span id="wifi_mac"></span>
				</div>

				<div id="wifi_wds_container" class="indent">
					<label for="wifi_wds_label" id="wifi_wds_label"><%~ OWDS %>:</label>
					<span>
						<input type="text" id="add_wifi_wds_mac" class="form-control" onkeyup="proofreadMac(this)" size="20" maxlength="17"/>
						<button class="btn btn-default" id="add_wifi_wds_mac_button" onclick="addMacToWds('wifi')"><%~ Add %></button>
					</span>
					<div id="wifi_wds_mac_table_container" class="form-group"></div>
				</div>

				<div id="internal_divider3" class="internal_divider"></div>

				<div id="wifi_guest_mode_container" class="form-group">
					<label for="wifi_guest_mode"><%~ GNet %>:</label>
					<select id="wifi_guest_mode" class="form-control" onchange="setWifiVisibility()" >
						<option value="disabled"><%~ Disabled %></option>
						<option value="enabled"><%~ Enabled %></option>
					</select>
				</div>

				<div id="wifi_guest_container" class="form-group">

					<div id="wifi_guest_ssid1_container" class="form-group">
						<label for="wifi_guest_ssid1" id="wifi_guest_ssid1_label"><%~ GNetID %>:</label>
						<input type="text" id="wifi_guest_ssid1" class="form-control" size="20" onkeyup="proofreadLengthRange(this,1,999)"/><br/>
					  <input type="text" id="wifi_guest_mac_g" class="form-control" style="display: none"/>
					</div>

					<div id="wifi_guest_ssid1a_container" class="form-group">
						<label for="wifi_guest_ssid1a" id="wifi_guest_ssid1a_label"><%~ GNet5ID %></label>
						<input type="text" id="wifi_guest_ssid1a" class="form-control" size="20" onkeyup="proofreadLengthRange(this,1,999)"/><br/>
					  <input type="text" id="wifi_guest_mac_a" class="form-control" style="display: none"/>
					</div>

					<div id="wifi_guest_encryption1_container" class="indent">
						<label for="wifi_guest_encryption1" id="wifi_guest_encryption1_label"><%~ Encr %>:</label>
						<select class="form-control" id="wifi_guest_encryption1" onchange="setWifiVisibility()">
							<option value="none"><%~ None %></option>
							<option value="psk2">WPA2 PSK</option>
							<option value="psk">WPA PSK</option>
							<option value="wep">WEP</option>
						</select>
					</div>

					<div id="wifi_guest_pass1_container" class="indent">
						<label for="wifi_guest_pass1" id="wifi_guest_pass1_label"><%~ Pswd %>:</label>
						<input type="password" id="wifi_guest_pass1" class="form-control" size="20" onkeyup="proofreadLengthRange(this,8,999)"/>&nbsp;&nbsp;
						<input type="checkbox" id="show_guest_pass1" onclick="togglePass('wifi_guest_pass1')"/>
						<label for="show_guest_pass1" id="show_guest_pass1_label"><%~ rvel %></label><br/>
					</div>

					<div id="wifi_guest_wep1_container" class="indent">
						<div class="form-group form-inline">
							<label for="wifi_guest_wep1" id="wifi_guest_wep1_label"><%~ HexK %>:</label>
							<input type="text" id="wifi_guest_wep1" class="form-control" size="30" maxLength="26" onkeyup="proofreadWep(this)"/>
						</div>
						<div>
							<button class="btn btn-default" id="guestwep1gen40" onclick="setToWepKey('wifi_guest_wep1',10)"><%~ Rndm %> 40/64 Bit WEP Key</button>
						</div>
						<div>
							<button class="btn btn-default" id="guestwep1gen104" onclick="setToWepKey('wifi_guest_wep1',26)"><%~ Rndm %> 104/128 Bit WEP Key</button>
						</div>
					</div>

					<div id="wifi_guest_hidden_container" class="indent">
						<label id="wifi_guest_hidden_label" for="wifi_guest_hidden"><%~ BcsID %>:</label>
						<select class="form-control" id="wifi_guest_hidden" >
							<option value="disabled"><%~ Disabled %></option>
							<option value="enabled"><%~ Enabled %></option>
						</select>
					</div>

					<div id="wifi_guest_isolate_container" class="indent">
						<label id="wifi_guest_isolate_label" for="wifi_guest_isolate"><%~ WlIso %>:</label>
						<select id="wifi_guest_isolate" class="form-control">
							<option value="disabled"><%~ Disabled %></option>
							<option value="enabled"><%~ Enabled %></option>
						</select>
					</div>

				</div>

			</div>
		</div>
	</div>
</div>

<div id="bottom_button_container" class="form-group">
	<button id="save_button" class="btn btn-info" onclick="saveChanges()"><%~ SaveChanges %></button>
	<button id="reset_button" class="btn btn-warning" onclick="resetData()"/><%~ Reset %></button>
</div>
<iframe id="reboot_test" onload="reloadPage()" style="display:none"></iframe>

<!-- <br /><textarea style="margin-left:20px;" rows=30 cols=60 id="output"></textarea> -->

<script>
<!--
	resetData();
//-->
</script>

<%
	gargoyle_header_footer -f -s "connection" -p "basic"
%><|MERGE_RESOLUTION|>--- conflicted
+++ resolved
@@ -241,21 +241,8 @@
 					</span>
 				</div>
 
-<<<<<<< HEAD
 				<div id="bridge_custom_ssid_container" class="form-group">
 					<input type="text" class="form-control" id="bridge_custom_ssid" size="20" onkeyup="proofreadLengthRange(this,1,999)"/>
-=======
-			<div id='bridge_pass_container'>
-				<label class='leftcolumn' for='bridge_pass' id='bridge_pass_label'><%~ Pswd %>:</label>
-				<input type='password' id='bridge_pass' size='20' onkeyup='proofreadLengthRange(this,8,999)'/>&nbsp;&nbsp;
-				<input type='checkbox' id='show_bridge_pass' onclick='togglePass("bridge_pass")'/>
-				<label for='show_bridge_pass' id='show_bridge_pass_label' class='rightcolumn'><%~ rvel %></label><br/>
-			</div>
-			<div id='bridge_wep_container'>
-				<div style="display:block;">
-					<label class='leftcolumn' for='bridge_wep' id='bridge_wep_label' ><%~ HexK %>:</label>
-					<input type='text' id='bridge_wep' size='30' maxLength='26' onkeyup='proofreadWep(this)'/>
->>>>>>> acd80524
 				</div>
 
 				<div id="bridge_ssid_container" class="form-group">
@@ -320,6 +307,8 @@
 				<div id="bridge_pass_container" class="form-group">
 					<label for="bridge_pass" id="bridge_pass_label"><%~ Pswd %>:</label>
 					<input type="password" id="bridge_pass" class="form-control" size="20" onkeyup="proofreadLengthRange(this,8,999)"/>
+					<input type="checkbox" id="show_bridge_pass" onclick="togglePass('bridge_pass')" />
+					<label for="show_bridge_pass" id="show_bridge_pass_label"><%~ rvel %></label>
 					<br/>
 				</div>
 
