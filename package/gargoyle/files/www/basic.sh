#!/usr/bin/haserl
<%
	# This program is copyright © 2008-2013 Eric Bishop and is distributed under the terms of the GNU GPL
	# version 2.0 with a special clarification/exception that permits adapting the program to
	# configure proprietary "back end" software provided that all modifications to the web interface
	# itself remain covered by the GPL.
	# See http://gargoyle-router.com/faq.html#qfoss for more information
	eval $( gargoyle_session_validator -c "$COOKIE_hash" -e "$COOKIE_exp" -a "$HTTP_USER_AGENT" -i "$REMOTE_ADDR" -r "login.sh" -t $(uci get gargoyle.global.session_timeout) -b "$COOKIE_browser_time"  )
	gargoyle_header_footer -h -s "connection" -p "basic" -c "internal.css" -j "basic.js table.js" -z "basic.js" -i gargoyle network wireless dhcp firewall
%>

<script>
<!--
<%
	echo "var apns = new Array();"
	if [ -e ./data/apn.csv ] ; then
		sort ./data/apn.csv | awk -F[\;] '{print "apns.push([\""$1"\",\""$2"\",\""$3"\",\""$4"\"]);"}'
	fi
	#script dies if cache file exists and wifi driver defined
	/usr/lib/gargoyle/cache_basic_vars.sh >/dev/null 2>/dev/null
	cat "/var/cached_basic_vars" 2>/dev/null

	cur_date_seconds=$(date +%s)
	uptime=$(cat /proc/uptime | sed 's/\..*$//g' | sed 's/ .*$//g')
	lease_start=$(uci -P /var/state get network.wan.lease_acquired 2>/dev/null)
	lease_lifetime=$(uci -P /var/state get network.wan.lease_lifetime 2>/dev/null)
	echo "var currentDateSeconds = \"$cur_date_seconds\";"
	echo "var uptime = \"$uptime\";"
	echo "var leaseStart = \"$lease_start\";"
	echo "var leaseLifetime = \"$lease_lifetime\";"
	echo "var timezoneOffStr = \""$(date +%z)"\";"
	timezone_is_utc=$(uci get system.@system[0].timezone | grep "^UTC" | sed 's/UTC//g')
	if [ -n "$timezone_is_utc" ] ; then
		echo "var timezoneName = \""$( echo "UTC-$timezone_is_utc" | sed 's/\-\-/+/g'  )"\";"

	else
		echo "var timezoneName = \""$(date | sed 's/^.*:...//' | sed 's/ .*$//' )"\";"
	fi

	has_usb_tty=$( ls /dev/ttyUSB* /dev/ttyACM* 2>/dev/null )
	if [ -z "$has_usb_tty" ] ; then
		echo "var hasUSB = false;"
	else
		echo "var hasUSB = true;"

	fi

	has_qmi=$( grep qmi_wwan /sys/kernel/debug/usb/devices 2>/dev/null)
	if [ -z "$has_qmi" ] ; then
		echo "hasQMI = false;"
	else
		echo "hasQMI = true;"
	fi

	has_ncm=$( grep cdc_ncm /sys/kernel/debug/usb/devices 2>/dev/null)
	if [ -z "$has_ncm" ] ; then
		echo "hasNCM = false;"
	else
		echo "hasNCM = true;"
	fi

	has_mbim=$( grep cdc_mbim /sys/kernel/debug/usb/devices 2>/dev/null)
	if [ -z "$has_mbim" ] ; then
		echo "hasMBIM = false;"
	else
		echo "hasMBIM = true;"
	fi

	cdcif=$(egrep -Hi "(cdc ethernet control|rndis communications control)" /sys/class/net/*/device/interface 2>/dev/null | cut -f5 -d/)
	[ -z "$cdcif" ] && cdcif=$(ls -l /sys/class/net/*/device/driver | grep cdc_ether | sed 's!.*/sys/class/net/\(.*\)/device/.*!\1!')
	if [ -z "$cdcif" ]; then
		echo "cdcif = \"\";"
	else
		echo "cdcif = \"$cdcif\";"
	fi
%>
var timezoneOffset = (parseInt(timezoneOffStr.substr(0,3),10)*60+parseInt(timezoneOffStr.substr(3,2),10))*60;

var policyOption="";
if(wirelessDriver == "broadcom" || wirelessDriver == "mac80211")
{
	policyOption="macfilter";
}
else
{
	policyOption="macpolicy";
}

var txPowerMax= wirelessDriver == "broadcom" ? 31 : (wirelessDriver == "mac80211" ? 20 : 18);

//not perfect, but it this will do for now since only mac80211 drivers are ath9k and b43
var isb43 = wirelessDriver == "mac80211" && (!GwifiN) ? true : false ;

//-->
</script>

<h1 class="page-header"><%~ basic.mBasic %></h1>
<div class="row">

	<div id="config_fieldset" class="col-lg-12">
		<div class="panel panel-default">
			<div class="panel-heading">
				<h3 class="panel-title"><%~ basic.DCfgSect %></h3>
			</div>
			<div class="panel-body">
				<label style="text-decoration:underline"><%~ CfgDev %>:</label>
				<div class="row indent">
					<span class="col-xs-12">
						<input type="radio" id="global_gateway" name="global_configuration" value="gateway" onclick="setBridgeVisibility()" />
						<label for="global_gateway"><%~ DvGtwy %></label>
					</span>
					<span class="col-xs-12">
						<input type="radio" id="global_bridge" name="global_configuration" value="bridge" onclick="setBridgeVisibility()" />
						<label for="global_bridge"><%~ DvWBrg %></label>
					</span>
				</div>
			</div>
		</div>
	</div>


	<div id="bridge_fieldset" class="col-md-12">
		<div class="panel panel-default">
			<div class="panel-heading">
				<h3 class="panel-title"><%~ DvWBrg %></h3>
			</div>

			<div class="panel-body">
				<div id="bridge_ip_container" class="row form-group">
					<label for="bridge_ip" id="bridge_ip_label"><%~ BrIP %>:</label>
					<input type="text" class="form-control" name="bridge_ip" id="bridge_ip" onkeyup="proofreadIp(this)" size="20" maxlength="15" />
					<em><%~ BrNote %></em>
				</div>

				<div id="bridge_mask_container" class="row form-group">
					<label for="bridge_mask" id="bridge_mask_label"><%~ SMsk %>:</label>
					<input type="text" class="form-control" name="bridge_mask" id="bridge_mask" onkeyup="proofreadMask(this)" size="20" maxlength="15" />
					<em><%~ SMNote %></em>
				</div>

				<div id="bridge_gateway_container" class="row form-group">
					<label for="bridge_gateway" id="bridge_gateway_label"><%~ GwIP %>:</label>
					<input type="text" class="form-control" name="bridge_gateway" id="bridge_gateway" onkeyup="proofreadIp(this)" size="20" maxlength="15" />
				</div>

				<div id="bridge_wan_port_to_lan_container" class="row form-group">
					<label for="bridge_wan_port_to_lan" id="bridge_wan_port_to_lan_label"><%~ WanEP %>:</label>
					<select class="form-control" id="bridge_wan_port_to_lan" onchange="setBridgeVisibility()">
						<option value="disable"><%~ Dsbl %></option>
						<option value="bridge"><%~ BrLAN %></option>
					</select>
				</div>

				<div id="bridge_dns_source_container" class="row form-group">
					<label id="bridge_dns_source_label" for="bridge_dns_source"><%~ DnsSvs %>:</label>
					<select class="form-control" id="bridge_dns_source" onchange="setDnsSource(this)">
						<option value="gateway"><%~ GwDNS %></option>
						<option value="custom"><%~ CustDNS %></option>
					</select>
				</div>

				<div id="bridge_dns_custom_container" class="row form-group">
					<input type="text" id="add_bridge_dns" onkeyup="proofreadIp(this)" class="form-control" size="20" maxlength="17" />
					<button class="btn btn-default" id="add_bridge_dns_button" onclick="addDns('bridge')"><%~ Add %></button>
					<div id="bridge_dns_table_container" class="row form-group"></div>
				</div>

				<div class="internal_divider"></div>

				<div id="bridge_mode_container" class="row form-group">
					<select id="bridge_mode" class="form-control" onchange="setBridgeVisibility()">
						<option value="client_bridge"><%~ BrClient %></option>
						<option value="wds"><%~ BrWDS %></option>
					</select>
				</div>

				<div id="bridge_repeater_container" class="row form-group">
					<label for="bridge_repeater" id="bridge_repeater_label"><%~ Rptr %>:</label>
					<select class="form-control" id="bridge_repeater" onchange="setBridgeVisibility()">
						<option value="enabled"><%~ RptrE %></option>
						<option value="disabled"><%~ RptrD %></option>
					</select>
				</div>

				<div id="bridge_hwmode_container" class="row form-group">
					<label for="bridge_hwmode" id="bridge_hwmode_label"><%~ BrOpr %>:</label>
					<select id="bridge_hwmode" class="form-control" onchange="setHwMode(this)">
						<option value="11gn">B+G+N</option>
						<option value="11g">B+G</option>
						<option value="11anac">A+N+AC</option>
						<option value="11an">A+N</option>
						<option value="11a">A</option>
						<option value="auto"><%~ auto %></option>
					</select>
				</div>

				<div id="bridge_channel_width_container" class="row form-group">
					<label for="bridge_channel_width" id="bridge_channel_width_label"><%~ ChWdth %>:</label>
					<select id="bridge_channel_width" class="form-control" onchange="setChannelWidth(this, 'G')">
						<option value="HT20">20MHz</option>
						<option value="HT40+">40MHz (<%~ ChAbv %>)</option>
						<option value="HT40-">40Mhz (<%~ ChBlw %>)</option>
					</select>
				</div>

				<div id="bridge_txpower_container" class="row form-group">
					<label for="bridge_max_txpower" id="bridge_txpower_label"><%~ TrPwr %>:</label>
					<select id="bridge_max_txpower" class="form-control" onchange="updateTxPower('bridge_max_txpower','bridge_txpower', 'G')">
						<option value="max"><%~ Max %></option>
						<option value="custom"><%~ Cstm %></option>
					</select>
						&nbsp;
					<input type="text" id="bridge_txpower" class="form-control" onkeyup="proofreadNumericRange(this,0,getMaxTxPower('G'))" size="10" />
					<em>
						<span id="bridge_dbm">dBm</span>
					</em>
				</div>

				<div id="bridge_channel_width_5ghz_container" class="row form-group">
					<label for="bridge_channel_width_5ghz" id="bridge_channel_width_5ghz_label"><%~ ChWdth %>:</label>
					<select id="bridge_channel_width_5ghz" class="form-control" onchange="setChannelWidth(this, 'A')">
						<option value="HT20">20MHz</option>
						<option value="HT40+">40MHz (<%~ ChAbv %>)</option>
						<option value="HT40-">40MHz (<%~ ChBlw %>)</option>
						<option value="VHT20">20MHz</option>
						<option value="VHT40">40MHz</option>
						<option value="VHT80">80MHz</option>
					</select>
				</div>

				<div id="bridge_txpower_5ghz_container" class="row form-group">
					<label for="bridge_max_txpower_5ghz" id="bridge_txpower_5ghz_label"><%~ TrPwr %>:</label>
					<span>
						<select id="bridge_max_txpower_5ghz" class="form-control" onchange="updateTxPower('bridge_max_txpower_5ghz','bridge_txpower_5ghz', 'A')">
							<option value="max"><%~ Max %></option>
							<option value="custom"><%~ Cstm %></option>
						</select>
						&nbsp;
						<input type="text" id="bridge_txpower_5ghz" onkeyup="proofreadNumericRange(this,0,getMaxTxPower('A'));" size="10" />
						<em><span id="bridge_dbm_5ghz">dBm</span></em>
					</span>
				</div>

				<div id="bridge_list_ssid_container" class="row form-group">
					<label for="bridge_list_ssid" id="bridge_list_ssid_label"><%~ Join %>:</label>
					<span class="rightcolumn">
						<select id="bridge_list_ssid" style="width:180px;max-width:180px" onchange="setSsidVisibility(this.id)" >
							<option value="custom"><%~ Other %></option>
						</select>
						<button class="btn btn-default" id="bridge_rescan_button" onclick="scanWifi('bridge_custom_ssid')"><%~ RScn %></button>
					</span>
				</div>

				<div id="bridge_custom_ssid_container" class="row form-group">
					<input type="text" class="form-control" id="bridge_custom_ssid" size="20" onkeyup="proofreadLengthRange(this,1,999)"/>
				</div>

				<div id="bridge_ssid_container" class="row form-group">
					<label for="bridge_ssid" id="bridge_ssid_label"><%~ Join %>:</label>
					<div class="form-inline">
						<input style="float:left;" type="text" id="bridge_ssid" class="form-control" size="20" onkeyup="proofreadLengthRange(this,1,999)"/>
						<button style="float:left;" class="btn btn-default" id="bridge_scan_button" onclick="scanWifi('bridge_ssid')"><%~ Scan %></button>
					</div>
				</div>

				<div id="bridge_broadcast_ssid_container" class="row form-group">
					<label for="bridge_broadcast_ssid" id="bridge_broadcast_ssid_label"><%~ Bcst %>:</label>
					<input type="text" id="bridge_broadcast_ssid" class="form-control" size="20" onkeyup="proofreadLengthRange(this,1,999)"/>
				</div>

				<div id="bridge_channel_container" class="row form-group">
					<label for="bridge_channel" id="bridge_channel_label"><%~ WChn %>:</label>
						<select id="bridge_channel" lass="form-control" onchange="setChannel(this)">
						<option value="auto"><%~ auto %></option>
						<option value="1">1</option>
						<option value="2">2</option>
						<option value="3">3</option>
						<option value="4">4</option>
						<option value="5">5</option>
						<option value="6">6</option>
						<option value="7">7</option>
						<option value="8">8</option>
						<option value="9">9</option>
						<option value="10">10</option>
						<option value="11">11</option>
						<option value="12">12</option>
						<option value="13">13</option>
						<option value="14">14</option>
					</select>
				</div>

				<div id="bridge_channel_5ghz_container" class="row form-group">
					<label for="bridge_channel_5ghz" id="bridge_channel_5ghz_label"><%~ WChn %>:</label>
					<select id="bridge_channel_5ghz" class="form-control" onchange="setChannel(this)" ></select>
				</div>

				<div id="bridge_fixed_channel_container" class="row form-group">
					<label for="bridge_fixed_channel" id="bridge_fixed_channel_label"><%~ WChn %>:</label>
					<span id="bridge_fixed_channel">&nbsp;</span>
				</div>

				<div id="bridge_encryption_container" class="row form-group">
					<label for="bridge_encryption" id="bridge_encryption_label"><%~ Encr %>:</label>
					<select id="bridge_encryption" class="form-control" onchange="setBridgeVisibility()">
						<option value="none"><%~ None %></option>
						<option value="psk2">WPA2 PSK</option>
						<option value="psk">WPA PSK</option>
						<option value="wep">WEP</option>
					</select>
				</div>

				<div id="bridge_fixed_encryption_container" >
					<label for="bridge_fixed_encryption" id="bridge_fixed_encryption_label"><%~ Encr %>:</label>
					<span id="bridge_fixed_encryption">&nbsp;</span>
				</div>

				<div id="bridge_pass_container" class="row form-group">
					<label for="bridge_pass" id="bridge_pass_label"><%~ Pswd %>:</label>
					<input type="password" id="bridge_pass" class="form-control" size="20" onkeyup="proofreadLengthRange(this,8,999)"/>
					<input type="checkbox" id="show_bridge_pass" onclick="togglePass('bridge_pass')" />
					<label for="show_bridge_pass" id="show_bridge_pass_label"><%~ rvel %></label>
					<br/>
				</div>

				<div id="bridge_wep_container" class="row form-group">
						<label for="bridge_wep" id="bridge_wep_label" ><%~ HexK %>:</label>
						<input type="text" id="bridge_wep" class="form-control" size="30" maxLength="26" onkeyup="proofreadWep(this)"/>
				</div>

				<div id="bridge_wifi_mac_container" class="row form-group">
					<label id="bridge_wifi_mac_label"><%~ DevMAC %>:</label>
					<span id="bridge_wifi_mac"></span>
				</div>

				<div id="bridge_wds_container" class="row form-group">
					<label for="bridge_wds_label" id="bridge_wds_label"><%~ OWDS %>:</label>
					<div>
						<input type="text" id="add_bridge_wds_mac" class="form-control" onkeyup="proofreadMac(this)" size="20" maxlength="17"/>
						<button class="btn btn-default" id="add_bridge_wds_mac_button" onclick="addMacToWds('bridge')"><%~ Add %></button>
					</div>
					<div class="rightcolumnonly">
						<div id="bridge_wds_mac_table_container" class="row form-group"></div>
					</div>
				</div>

			</div>
		</div>
	</div>


	<div id="wan_fieldset" class="col-md-6">
		<div class="panel panel-default">
			<div class="panel-heading">
				<h3 class="panel-title"><%~ WANSec %></h3>
			</div>

			<div class="panel-body">
				<div id="wan_protocol_container" class="row form-group" >
					<label for="wan_protocol" class="col-xs-5" ><%~ Cnct %>:</label>
					<span class="col-xs-7">
						<select id="wan_protocol"  class="form-control" onchange="setGlobalVisibility()">
							<option value="dhcp_wired">DHCP (<%~ Wird %>)</option>
							<option value="pppoe_wired">PPPoE (<%~ Wird %>)</option>
							<option value="static_wired"><%~ StIP %> (<%~ Wird %>)</option>
							<option value="dhcp_wireless">DHCP (<%~ Wrlss %>)</option>
							<option value="static_wireless"><%~ StIP %> (<%~ Wrlss %>)</option>
							<option value="3g"><%~ Mo3g %></option>
							<option value="qmi"><%~ Mo3gQMI %></option>
							<option value="ncm"><%~ Mo3gNCM %></option>
<<<<<<< HEAD
=======
							<option value="mbim"><%~ Mo3gMBIM %></option>
>>>>>>> 97a2b570
							<option value="dhcp_cdc"><%~ Mo3gHiLink %></option>
							<option value="none"><%~ Disabled %></option>
						</select>
					</span>
				</div>


				<div id="wan_dhcp_ip_container" class="row form-group">
					<label class="col-xs-5" ><%~ CurrIP %>:</label>
					<span class="col-xs-7" id="dhcp_ip"></span>
				</div>

				<div id="wan_dhcp_expires_container" class="row form-group">
					<label  class="col-xs-5" ><%~ CLsExp %>:</label>
					<span class="col-xs-7">
						<div id="dhcp_expires"></div>
						<div class="second_row_right_column">	
							<button id="dhcp_renew_button" class="btn btn-default" onclick="renewDhcpLease()"><%~ Renew %></button>
							<button id="dhcp_release_button" class="btn btn-default" onclick="releaseDhcpLease()"><%~ Rleas %></button>

						</div>
					</span>
				</div>

				<div id="wan_pppoe_user_container" class="row form-group">
					<label class="col-xs-5" for="wan_pppoe_user" id="wan_pppoe_user_label"><%~ UNam %>:</label>
					<span class="col-xs-7"><input type="text" class="form-control" id="wan_pppoe_user" size="20" onkeyup="proofreadLengthRange(this,1,999)"/></span>
				</div>

				<div id="wan_pppoe_pass_container" class="row form-group">
					<label class="col-xs-5" for="wan_pppoe_pass" id="wan_pppoe_pass_label"><%~ Pswd %>:</label>
					<span class="col-xs-7"><input type="password" class="form-control" id="wan_pppoe_pass" size="20" onkeyup="proofreadLengthRange(this,1,999)"/></span>
				</div>

				<div id="wan_pppoe_reconnect_mode_container" class="row form-group">
					<label class="col-xs-5" for="wan_pppoe_reconnect_mode"><%~ RMod %>:</label>
					<span class="col-xs-7">
						<select class="form-control" id="wan_pppoe_reconnect_mode" onchange="setWanVisibility()">
							<option value="demand"><%~ CDmd %></option>
							<option value="keepalive"><%~ KAlv %></option>
						</select>
					</span>
				</div>

				<div id="wan_pppoe_max_idle_container" class="row form-group" >
					<label class="col-xs-5" for="wan_pppoe_max_idle" id="wan_pppoe_max_idle_label"><%~ MIdl %>:</label>
					<span class="col-xs-7">
						<input type="text" class="form-control" id="wan_pppoe_max_idle" onkeyup="proofreadNumeric(this)" size="20" maxlength="4" />
						<em>(<%~ minutes %>)</em>
					</span>
				</div>

				<div id="wan_pppoe_reconnect_pings_container" class="row form-group">
					<label class="col-xs-5" for="wan_pppoe_reconnect_pings" id="wan_pppoe_reconnect_pings_label"><%~ FPngs %>:</label>
					<span class="col-xs-7">
						<input type="text" id="wan_pppoe_reconnect_pings" onkeyup="proofreadNumeric(this)" class="form-control" size="20" maxlength="4" />
					</span>
				</div>

				<div id="wan_pppoe_interval_container" class="row form-group">
					<label class="col-xs-5" for="wan_pppoe_interval" id="wan_pppoe_interval_label"><%~ PngI %>:</label>
					<span class="col-xs-7">
						<input type="text" id="wan_pppoe_interval" onkeyup="proofreadNumeric(this)" class="form-control" size="20" maxlength="4" />
						<em>(<%~ seconds %>)</em>
					</span>
				</div>

				<div id="wan_static_ip_container" class="row form-group">
					<label class="col-xs-5" for="wan_static_ip" id="wan_static_ip_label"><%~ StIP %>:</label>
					<span class="col-xs-7"><input type="text" class="form-control" name="wan_static_ip" id="wan_static_ip" onkeyup="proofreadIp(this)" size="20" maxlength="15" /></span>
				</div>

				<div id="wan_static_mask_container" class="row form-group">
					<label class="col-xs-5" for="wan_static_mask" id="wan_static_mask_label"><%~ SMsk %>:</label>
					<span class="col-xs-7"><input type="text" class="form-control" name="wan_static_mask" id="wan_static_mask" onkeyup="proofreadMask(this)" size="20" maxlength="15" /></span>
				</div>

				<div id="wan_static_gateway_container" class="row form-group">
					<label class="col-xs-5" for="wan_static_gateway" id="wan_static_gateway_label"><%~ Gtwy %>:</label>
					<span class="col-xs-7"><input type="text" class="form-control" name="wan_static_gateway" id="wan_static_gateway" onkeyup="proofreadIp(this)" size="20" maxlength="15" /></span>
				</div>

				<div id="wan_3g_service_container" class="row form-group">
					<label class="col-xs-5" for="wan_3g_service"><%~ Srvc %>:</label>
					<span class="col-xs-7">
						<select class="form-control" id="wan_3g_service" onchange="updateService()">
							<option value="cdma">CDMA/EV-DO</option>
							<option value="umts"><%~ S4G3G2G %></option>
							<option value="umts_pref"><%~ S3GPrfr %></option>
							<option value="gprs_pref"><%~ S2GPrfr %></option>
							<option value="umts_only"><%~ S3GOnly %></option>
							<option value="gprs_only"><%~ S2GOnly %></option>
						</select>
					</span>
				</div>

				<div id="wan_3g_device_container" class="row form-group">
					<label class="col-xs-5" for="wan_3g_device" id="wan_3g_device_label"><%~ Dvic %>:</label>
					<span class="col-xs-7">
						<select id="wan_3g_list_device" onchange="set3GDevice(this.value)"></select>
						<input style="float:left;" type="text" class="form-control" id="wan_3g_device" size="20" onkeyup="proofreadLengthRange(this,1,999)"/>
						<button style="float:left;" class="btn btn-default" id="wan_3g_scan_button" onclick="scan3GDevice('wan_3g_list_device')"><%~ Scan %></button>
					</span>
				</div>

				<div id="wan_3g_pincode_container" class="row form-group">
					<label class="col-xs-5" for="wan_3g_pincode" id="wan_3g_pincode_label"><%~ Pncd %>:</label>
					<span class="col-xs-7">
						<input type="text" class="form-control" id="wan_3g_pincode"  size="20" onkeyup="proofreadLengthRange(this,1,999)"/>
						<em>(<%~ optl %>)</em>
					</span>
				</div>

				<div id="wan_3g_isp_container" class="row form-group">
					<label class="col-xs-5" for="wan_3g_isp"><%~ MISP %>:</label>
					<span class="col-xs-7">
						<select class="form-control" id="wan_3g_isp" onchange="updateApnDetails()">
							<option value="custom"><%~ Cstm %></option>
						</select>
					</span>
				</div>

				<div id="wan_3g_apn_container" class="row form-group">
					<label class="col-xs-5" for="wan_3g_apn" id="wan_3g_apn_label">APN:</label>
					<span class="col-xs-7"><input type="text" class="form-control" id="wan_3g_apn" size="20" onkeyup="proofreadLengthRange(this,1,999)"/></span>
				</div>

				<div id="wan_3g_user_container" class="row form-group">
					<label class="col-xs-5" for="wan_3g_user" id="wan_3g_user_label"><%~ UNam %>:</label>
					<span class="col-xs-7">
						<input type="text" class="form-control" id="wan_3g_user" size="20" onkeyup="proofreadLengthRange(this,1,999)"/>
						<em>(<%~ optl %>)</em>
					</span>
				</div>

				<div id="wan_3g_pass_container" class="row form-group">
					<label class="col-xs-5" for="wan_3g_pass" id="wan_3g_pass_label"><%~ Pswd %>:</label>
					<span class="col-xs-7">
						<input type="text" class="form-control" id="wan_3g_pass" size="20" onkeyup="proofreadLengthRange(this,1,999)"/>
						<em>(<%~ optl %>)</em>
					</span>
				</div>

				<div id="wan_port_to_lan_container" class="row form-group">
					<label class="col-xs-5" for="wan_port_to_lan" id="wan_port_to_lan_label"><%~ WanEP %>:</label>
					<span class="col-xs-7">
						<select class="form-control" id="wan_port_to_lan">
							<option value="disable"><%~ Dsbl %></option>
							<option value="bridge"><%~ BrLAN %></option>
						</select>
					</span>
				</div>

				<div id="wan_mac_container" class="row form-group">
					
					<span class="col-xs-1"><input type="checkbox" id="wan_use_mac" onclick="enableAssociatedField(this, 'wan_mac', defaultWanMac)"/></span>
					<label class="col-xs-4 short-left-pad" for="wan_use_mac" id="wan_mac_label"><%~ CustMAC %>:</label>
					<span class="col-xs-7"><input type="text" name="wan_mac" id="wan_mac" class="form-control" onkeyup="proofreadMac(this)" size="20" maxlength="17"/></span>
				</div>

				<div id="wan_mtu_container" class="row form-group">
					<span class="col-xs-1"><input type="checkbox" id="wan_use_mtu" onclick="enableAssociatedField(this, 'wan_mtu', 1500)"/></span>
					<label class="col-xs-4 short-left-pad" for="wan_use_mtu" id="wan_mtu_label"><%~ CustMTU %>:</label>
					<span class="col-xs-7"><input type="text" name="wan_mtu" id="wan_mtu" class="form-control" onkeyup="proofreadNumeric(this)" size="20" maxlength="4"/></span>
				</div>

				<div id="wan_ping_container" class="row form-group">
					<span class="col-xs-1"><input type="checkbox" id="drop_wan_ping"/></span>
					<label class="col-xs-11 short-left-pad" for="drop_wan_ping" id="wan_ping_label"><%~ DPing %></label>
				</div>

			</div>
		</div>
	</div>

	<div id="lan_fieldset" class="col-md-6">
		<div class="panel panel-default">
			<div class="panel-heading">
				<h3 class="panel-title"><%~ LANSec %></h3>
			</div>
			<div class="panel-body">

				<div id="lan_ip_container" class="row form-group">
					<label  class="col-xs-5" for="lan_ip" id="lan_ip_label"><%~ RtrIP %>:</label>
					<span class="col-xs-7"><input type="text" class="form-control" name="lan_ip" id="lan_ip" onkeyup="proofreadIp(this)" size="20" maxlength="15" /></span>
				</div>

				<div id="lan_mask_container" class="row form-group">
					<label  class="col-xs-5" for="lan_mask" id="lan_mask_label"><%~ SMsk %>:</label>
					<span class="col-xs-7"><input type="text" class="form-control" name="lan_mask" id="lan_mask" onkeyup="proofreadMask(this)" size="20" maxlength="15" /></span>
				</div>

				<div id="lan_gateway_container" class="row form-group">
					<label  class="col-xs-5" for="lan_gateway" id="lan_gateway_label"><%~ Gtwy %>:</label>
					<span class="col-xs-7"><input type="text" class="form-control" name="lan_gateway" id="lan_gateway" onkeyup="proofreadIp(this)" size="20" maxlength="15" /></span>
				</div>

				<div id="lan_dns_source_container" class="row form-group">
					<label  class="col-xs-5" id="lan_dns_source_label" for="lan_dns_source"><%~ DnsSvs %>:</label>
					<span class="col-xs-7">
						<select class="form-control" id="lan_dns_source" onchange="setDnsSource(this)">
							<option value="isp"><%~ DfltDNS %></option>
							<option value="opendns"><%~ OpnSrvs %></option>
							<option value="google"><%~ GooSrvs %></option>
							<option value="custom"><%~ CstDSrv %></option>
						</select>
						<div id="lan_dns_custom_container" class="second_row_right_column">
							<input  type="text" id="add_lan_dns" class="form-control" onkeyup="proofreadIp(this)" size="20" maxlength="17" />
							<button class="btn btn-default" id="add_lan_dns_button" onclick="addDns('lan')"><%~ Add %></button>
							<div id="lan_dns_table_container" class="form-group second_row_right_column"></div>
						</div>
					</span>
				</div>


				<div id="lan_dns_options_container">
				
					<div class="row form-group">
						<span class="col-xs-1"><input type="checkbox" id="lan_dns_altroot" /></span>
						<label class="col-xs-11 short-left-pad" for="lan_dns_altroot" id="lan_dns_altroot_label" ><%~ Allow %> <a href="https://bit.namecoin.info">NameCoin</a>/<a href="http://www.opennicproject.org">OpenNIC</a> <%~ Rsln %></label>
					</div>

					<div class="row form-group">
						<span class="col-xs-1"><input type="checkbox" id="lan_dns_force"/></span>
						<label class="col-xs-11 short-left-pad" for="lan_dns_force" id="lan_dns_force_label" style="vertical-align:middle"><%~ RtrDNS %></label>
					</div>
				</div>

			</div>
		</div>
	</div>
</div>

<div id="wifi_fieldset" class="row">
	<div class="col-lg-12">
		<div class="panel panel-default">
			<div class="panel-heading">
				<h3 class="panel-title"><%~ Wrlss %></h3>
			</div>

			<div class="panel-body row">
			<div class="col-xs-12 col-sm-12 col-md-6 col-lg-6 col-xl-6">
				<div id="wifi_mode_container" class="row form-group">
					<label class="col-xs-5" for="wifi_mode" id="wifi_mode_label"><%~ WlMod %>:</label>
					<span class="col-xs-7" >
						<select id="wifi_mode" class="form-control" onchange="setWifiVisibility()">
							<option value="ap"><%~ AcPt %> (AP)</option>
							<option value="ap+wds">AP+WDS</option>
							<option value="sta"><%~ Clnt %></option>
							<option value="ap+sta"><%~ Clnt %>+AP</option>
							<option value="adhoc">Ad Hoc</option>
							<option value="disabled"><%~ Disabled %></option>
						</select>
					</span>
				</div>

				<div id="wifi_hwmode_container" class="row form-group">
					<label class="col-xs-5" for="wifi_hwmode" id="wifi_hwmode_label">2.4GHz <%~ OpMod %>:</label>
					<span class="col-xs-7">
						<select id="wifi_hwmode" class="form-control" onchange="setHwMode(this)">
							<option value="disabled">Disabled</option>
							<option value="11gn">B+G+N</option>
							<option value="11g">B+G</option>
						</select>
					</span>
				</div>

				<div id="wifi_channel_width_container" class="row form-group">
					<label class="col-xs-5" for="wifi_channel_width" id="wifi_channel_width_label">2.4GHz <%~ ChWdth %>:</label>
					<span class="col-xs-7">
						<select id="wifi_channel_width" class="form-control" onchange="setChannelWidth(this, 'G')">
							<option value="HT20">20MHz</option>
							<option value="HT40+">40MHz (<%~ ChAbv %>)</option>
							<option value="HT40-">40MHz (<%~ ChBlw %>)</option>
						</select>
					</span>
				</div>

				<div id="wifi_txpower_container" class="row form-group">
					<label class="col-xs-5" for="wifi_max_txpower" id="wifi_txpower_label">2.4GHz <%~ TrPwr %>:</label>
					<span class="col-xs-7">
						<select id="wifi_max_txpower" class="form-control" onchange="updateTxPower('wifi_max_txpower','wifi_txpower', 'G')">
							<option value="max"><%~ Max %></option>
							<option value="custom"><%~ Cstm %></option>
						</select>
						&nbsp;
						<input type="text" id="wifi_txpower" class="form-control" onkeyup="proofreadNumericRange(this,0,getMaxTxPower('G'))" size="10"/>
						<em><span id="wifi_dbm">dBm</span></em>
					</span>
				</div>

				<div id="wifi_hwmode_5ghz_container" class="row form-group">
					<label class="col-xs-5" for="wifi_hwmode_5ghz" id="wifi_hwmode_5ghz_label">5GHz <%~ OpMod %>:</label>
					<span class="col-xs-7">
						<select id="wifi_hwmode_5ghz" class="form-control" onchange="setHwMode(this)">
							<option value="disabled">Disabled</option>
							<option value="11a">A</option>
							<option value="11an">A+N</option>
							<option value="11anac">A+N+AC</option>
						</select>
					</span>
				</div>

				<div id="wifi_channel_width_5ghz_container" class="row form-group">
					<label class="col-xs-5" for="wifi_channel_width_5ghz" id="wifi_channel_width_5ghz_label">5GHz <%~ ChWdth %>:</label>
					<span  class="col-xs-7">
						<select id="wifi_channel_width_5ghz" class="form-control" onchange="setChannelWidth(this, 'A')">
							<option value="HT20">20MHz</option>
							<option value="HT40+">40MHz (<%~ ChAbv %>)</option>
							<option value="HT40-">40MHz (<%~ ChBlw %>)</option>
							<option value="VHT20">20MHz</option>
							<option value="VHT40">40MHz</option>
							<option value="VHT80">80MHz</option>
						</select>
					</span>
				</div>

				<div id="wifi_txpower_5ghz_container" class="row form-group">
					<label class="col-xs-5" for="wifi_max_txpower_5ghz" id="wifi_txpower_5ghz_label">5GHz <%~ TrPwr %>:</label>
					<span  class="col-xs-7">
						<select id="wifi_max_txpower_5ghz" class="form-control" onchange="updateTxPower('wifi_max_txpower_5ghz','wifi_txpower_5ghz', 'A')">
							<option value="max"><%~ Max %></option>
							<option value="custom"><%~ Cstm %></option>
						</select>
						&nbsp;
						<input type="text" id="wifi_txpower_5ghz" class="form-control" onkeyup="proofreadNumericRange(this,0,getMaxTxPower('A'));" size="10" />
						<em><span id="wifi_dbm_5ghz">dBm</span></em>
					</span>
				</div>

				<div id="mac_enabled_container" class="row form-group">
					<label class="col-xs-5" for="mac_filter_enabled"><%~ WlFltr %>:</label>
					<span class="col-xs-7">
						<select class="form-control" id="mac_filter_enabled" onchange="setWifiVisibility()" >
							<option value="disabled"><%~ Disabled %></option>
							<option value="enabled"><%~ Enabled %></option>
						</select>
					</span>
				</div>

				<div id="mac_filter_container" class="row form-group">
					<label class="col-xs-5" for="mac_filter_policy"><%~ MACFiPo %>:</label>
					<div class="col-xs-7">
						<select class="form-control" id="mac_filter_policy">
							<option value="allow"><%~ AllwMAC %></option>
							<option value="deny" ><%~ DnyMAC %></option>
						</select>
						<div class="second_row_right_column"><em><%~ FltrInfo %></em></div>
						<div class="second_row_right_column">
							<input type="text" id="add_mac" class="form-control" onkeyup="proofreadMac(this)" size="20" maxlength="17"/>
							<button class="btn btn-default" id="add_mac_button" onclick="addMacToFilter()"><%~ Add %></button>
						</div>
						<div id="mac_table_container" class="form-group second_row_right_column"></div>

					</div>
				</div>

				<div id="internal_divider1" class="internal_divider"></div>

				<div id="wifi_list_ssid2_container" class="row form-group">
					<label class="col-xs-5" for="wifi_list_ssid2" id="wifi_list_ssid2_label"><%~ Join %>:</label>
					<span  class="col-xs-7">
						<select id="wifi_list_ssid2"  class="form-control" onchange="setSsidVisibility(this.id)">
							<option value="custom"><%~ Other %></option>
						</select>
						<button class="btn btn-default" id="wifi_rescan_button" onclick="scanWifi('wifi_custom_ssid2')"><%~ RScn %></button>
						<div id="wifi_custom_ssid2_container" class="second_row_right_column" >
							<input type="text" id="wifi_custom_ssid2" class="form-control" size="20" onkeyup="proofreadLengthRange(this,1,999)"/>
						</div>

					</span>
				</div>


				<div id="wifi_ssid2_container" class="row form-group">
					<label  class="col-xs-5" for="wifi_ssid2" id="wifi_ssid2_label">SSID:</label>
					<span class="col-xs-7">
						<input type="text" id="wifi_ssid2" class="form-control" size="20" onkeyup="proofreadLengthRange(this,1,999)"/>
						<button class="btn btn-default" id="wifi_scan_button" onclick="scanWifi('wifi_ssid2')"><%~ Scan %></button>
					</span>
				</div>

				<div id="wifi_client_band_container" class="row indent">
<<<<<<< HEAD
					<label class="col-xs-5" for="wifi_client_band" id="wifi_client_band_label"><%~ WlBnd %>:</label>
=======
					<label  class="col-xs-5" for="wifi_client_band" id="wifi_client_band_label"><%~ WlBnd %>:</label>
>>>>>>> 97a2b570
					<span class="col-xs-7">
						<select id="wifi_client_band" class="form-control" onchange="setHwMode(document.getElementById('wifi_hwmode'))">
							<option value="2.4">2.4 GHz</option>
							<option value="5">5 GHz</option>
						</select>
					</span>
				</div>

				<div id="wifi_channel2_container" class="row indent">
<<<<<<< HEAD
					<label  class="col-xs-5" for="wifi_channel2" id="wifi_channel2_label"><%~ WChn %>:</label>
					<span class="col-xs-7">
						<select id="wifi_channel2" class="form-control" onchange="setChannel(this)" >
							<option value="auto"><%~ auto %></option>
							<option value="1">1</option>
							<option value="2">2</option>
							<option value="3">3</option>
							<option value="4">4</option>
							<option value="5">5</option>
							<option value="6">6</option>
							<option value="7">7</option>
							<option value="8">8</option>
							<option value="9">9</option>
							<option value="10">10</option>
							<option value="11">11</option>
							<option value="12">12</option>
							<option value="13">13</option>
							<option value="14">14</option>
						</select>
					</span>
				</div>

				<div id="wifi_fixed_channel2_container" class="row indent">
					<label class="col-xs-5"  for="wifi_fixed_channel2" id="wifi_fixed_channel2_label"><%~ WChn %>:</label>
					<span class="col-xs-7" id="wifi_fixed_channel2">&nbsp;</span>
				</div>

				<div id="wifi_channel2_5ghz_container" class="row indent">
					<label class="col-xs-5" for="wifi_channel2_5ghz" id="wifi_channel2_5ghz_label"><%~ WChn %>:</label>
					<span class="col-xs-7"><select class="form-control" id="wifi_channel2_5ghz" onchange="setChannel(this)" ></select></span>
				</div>

				<div id="wifi_encryption2_container" class="row indent">
					<label class="col-xs-5" for="wifi_encryption2" id="wifi_encryption2_label"><%~ Encr %>:</label>
					<span class="col-xs-7">
						<select class="form-control" id="wifi_encryption2" onchange="setWifiVisibility()">
							<option value="none"><%~ None %></option>
							<option value="psk2">WPA2 PSK</option>
							<option value="psk">WPA PSK</option>
							<option value="wep">WEP</option>
						</select>
					</span>
				</div>

				<div id="wifi_fixed_encryption2_container" class="row indent">
					<label class="col-xs-5" for="wifi_fixed_encryption2" id="wifi_fixed_encryption2_label"><%~ Encr %>:</label>
					<span class="col-xs-7" id="wifi_fixed_encryption2">&nbsp;</span>
=======
					<label for="wifi_channel2" id="wifi_channel2_label"><%~ WChn %>:</label>
					<select id="wifi_channel2" class="form-control" onchange="setChannel(this)" >
						<option value="auto"><%~ auto %></option>
						<option value="1">1</option>
						<option value="2">2</option>
						<option value="3">3</option>
						<option value="4">4</option>
						<option value="5">5</option>
						<option value="6">6</option>
						<option value="7">7</option>
						<option value="8">8</option>
						<option value="9">9</option>
						<option value="10">10</option>
						<option value="11">11</option>
						<option value="12">12</option>
						<option value="13">13</option>
						<option value="14">14</option>
					</select>
				</div>

				<div id="wifi_fixed_channel2_container" class="row indent">
					<label for="wifi_fixed_channel2" id="wifi_fixed_channel2_label"><%~ WChn %>:</label>
					<span id="wifi_fixed_channel2">&nbsp;</span>
				</div>

				<div id="wifi_channel2_5ghz_container" class="row indent">
					<label for="wifi_channel2_5ghz" id="wifi_channel2_5ghz_label"><%~ WChn %>:</label>
					<select class="form-control" id="wifi_channel2_5ghz" onchange="setChannel(this)" ></select>
				</div>

				<div id="wifi_encryption2_container" class="row indent">
					<label for="wifi_encryption2" id="wifi_encryption2_label"><%~ Encr %>:</label>
					<select class="form-control" id="wifi_encryption2" onchange="setWifiVisibility()">
						<option value="none"><%~ None %></option>
						<option value="psk2">WPA2 PSK</option>
						<option value="psk">WPA PSK</option>
						<option value="wep">WEP</option>
					</select>
				</div>

				<div id="wifi_fixed_encryption2_container" class="row indent">
					<label for="wifi_fixed_encryption2" id="wifi_fixed_encryption2_label"><%~ Encr %>:</label>
					<span id="wifi_fixed_encryption2">&nbsp;</span>
>>>>>>> 97a2b570
				</div>

				<div id="wifi_pass2_container" class="row indent">
					<label for="wifi_pass2" id="wifi_pass2_label"><%~ Pswd %>:</label>
					<input type="password" id="wifi_pass2" class="form-control" size="20" onkeyup="proofreadLengthRange(this,8,999)"/>&nbsp;&nbsp;
					<input type="checkbox" id="show_pass2" onclick="togglePass('wifi_pass2')"/>
					<label for="show_pass2" id="show_pass2_label"><%~ rvel %></label><br/>
				</div>

				<div id="wifi_wep2_container" class="row indent">
					<div>
						<label for="wifi_wep2" id="wifi_wep2_label"><%~ HexK %>:</label>
						<input type="text" id="wifi_wep2" class="form-control" size="30" maxLength="26" onkeyup="proofreadWep(this)"/>
					</div>
				</div>

				<div id="internal_divider2" class="internal_divider"></div>

				<div id="wifi_ssid1_container" class="row form-group">
					<label for="wifi_ssid1" id="wifi_ssid1_label"><%~ AcPtID %>:</label>
					<input type="text" id="wifi_ssid1" class="form-control" size="20" onkeyup="proofreadLengthRange(this,1,999)"/><br/>
				</div>

				<div id="wifi_ssid1a_container" class="row form-group">
					<label for="wifi_ssid1a" id="wifi_ssid1a_label">AP 5GHz SSID:</label>
					<input type="text" id="wifi_ssid1a" class="form-control" size="20" onkeyup="proofreadLengthRange(this,1,999)"/><br/>
				</div>

				<div id="wifi_channel1_container" class="row indent">
					<label for="wifi_channel1" id="wifi_channel1_label"><%~ WChn %>:</label>
					<select id="wifi_channel1" class="form-control" onchange="setChannel(this)" >
						<option value="auto"><%~ auto %></option>
						<option value="1">1</option>
						<option value="2">2</option>
						<option value="3">3</option>
						<option value="4">4</option>
						<option value="5">5</option>
						<option value="6">6</option>
						<option value="7">7</option>
						<option value="8">8</option>
						<option value="9">9</option>
						<option value="10">10</option>
						<option value="11">11</option>
						<option value="12">12</option>
						<option value="13">13</option>
						<option value="14">14</option>
					</select>
				</div>

				<div id="wifi_fixed_channel1_container" class="row indent">
					<label for="wifi_fixed_channel1" id="wifi_fixed_channel1_label"><%~ WChn %>:</label>
					<span id="wifi_fixed_channel1">&nbsp;</span>
				</div>

				<div id="wifi_channel1_5ghz_container" class="row indent">
					<label for="wifi_channel1_5ghz" id="wifi_channel1_5ghz_label"><%~ WChn %> (5GHz):</label>
					<select class="form-control" id="wifi_channel1_5ghz" onchange="setChannel(this)" ></select>
				</div>

				<div id="wifi_encryption1_container" class="row indent">
					<label for="wifi_encryption1" id="wifi_encryption1_label"><%~ Encr %>:</label>
					<select id="wifi_encryption1" class="form-control" onchange="setWifiVisibility()">
						<option value="none"><%~ None %></option>
						<option value="psk2">WPA2 PSK</option>
						<option value="psk">WPA PSK</option>
						<option value="wep">WEP</option>
						<option value="wpa">WPA RADIUS</option>
						<option value="wpa2">WPA2 RADIUS</option>
					</select>
				</div>

				<div id="wifi_pass1_container" class="row indent">
					<label for="wifi_pass1" id="wifi_pass1_label"><%~ Pswd %>:</label>
					<input type="password" id="wifi_pass1" class="form-control" size="20" onkeyup="proofreadLengthRange(this,8,999)"/>&nbsp;&nbsp;
					<input type="checkbox" id="show_pass1" onclick="togglePass('wifi_pass1')"/>
					<label for="show_pass1" id="show_pass1_label"><%~ rvel %></label><br/>
				</div>

				<div id="wifi_wep1_container" class="row indent">
					<div style="display:block;">
						<label for="wifi_wep1" id="wifi_wep1_label"><%~ HexK %>:</label>
						<input type="text" id="wifi_wep1" class="form-control" size="30" maxLength="26" onkeyup="proofreadWep(this)"/>
					</div>
					<div>
						<button class="btn btn-default" id="wep1gen40" onclick="setToWepKey('wifi_wep1',10)"><%~ Rndm %> 40/64 Bit WEP Key</button>
					</div>
					<div>
						<button class="btn btn-default" id="wep1gen104" onclick="setToWepKey('wifi_wep1',26)"><%~ Rndm %> 104/128 Bit WEP Key</button>
					</div>
				</div>

				<div id="wifi_server1_container" class="row indent">
					<label for="wifi_server1" id="wifi_server1_label">RADIUS <%~ Srvr %> IP:</label>
					<input type="text" id="wifi_server1" class="form-control" size="20" onkeyup="proofreadIp(this)"/><br/>
				</div>

				<div id="wifi_port1_container" class="row indent">
					<label for="wifi_port1" id="wifi_port1_label">RADIUS <%~ SrvPt %>:</label>
					<input type="text" id="wifi_port1" class="form-control" size="20" maxlength="5" onkeyup="proofreadNumeric(this)"/><br/>
				</div>

				<div id="wifi_hidden_container" class="row indent">
					<label id="wifi_hidden_label" for="wifi_hidden"><%~ BcsID %>:</label>
					<select id="wifi_hidden" class="form-control">
						<option value="disabled"><%~ Disabled %></option>
						<option value="enabled"><%~ Enabled %></option>
					</select>
				</div>

				<div id="wifi_isolate_container" class="row indent">
					<label id="wifi_isolate_label" for="wifi_isolate"><%~ WlIso %>:</label>
					<select id="wifi_isolate" class="form-control">
						<option value="disabled"><%~ Disabled %></option>
						<option value="enabled"><%~ Enabled %></option>
					</select>
				</div>

				<div id="wifi_mac_container" class="row indent">
					<label id="wifi_mac_label"><%~ DevMAC %>:</label>
					<span id="wifi_mac"></span>
				</div>

				<div id="wifi_wds_container" class="row indent">
					<label for="wifi_wds_label" id="wifi_wds_label"><%~ OWDS %>:</label>
					<span>
						<input type="text" id="add_wifi_wds_mac" class="form-control" onkeyup="proofreadMac(this)" size="20" maxlength="17"/>
						<button class="btn btn-default" id="add_wifi_wds_mac_button" onclick="addMacToWds('wifi')"><%~ Add %></button>
					</span>
					<div id="wifi_wds_mac_table_container" class="row form-group"></div>
				</div>

				<div id="internal_divider3" class="internal_divider"></div>

				<div id="wifi_guest_mode_container" class="row form-group">
					<label for="wifi_guest_mode"><%~ GNet %>:</label>
					<select id="wifi_guest_mode" class="form-control" onchange="setWifiVisibility()" >
						<option value="disabled"><%~ Disabled %></option>
						<option value="enabled"><%~ Enabled %></option>
					</select>
				</div>

				<div id="wifi_guest_container" class="row form-group">

					<div id="wifi_guest_ssid1_container" class="row form-group">
						<label for="wifi_guest_ssid1" id="wifi_guest_ssid1_label"><%~ GNetID %>:</label>
						<input type="text" id="wifi_guest_ssid1" class="form-control" size="20" onkeyup="proofreadLengthRange(this,1,999)"/><br/>
					  <input type="text" id="wifi_guest_mac_g" class="form-control" style="display: none"/>
					</div>

					<div id="wifi_guest_ssid1a_container" class="row form-group">
						<label for="wifi_guest_ssid1a" id="wifi_guest_ssid1a_label"><%~ GNet5ID %></label>
						<input type="text" id="wifi_guest_ssid1a" class="form-control" size="20" onkeyup="proofreadLengthRange(this,1,999)"/><br/>
					  <input type="text" id="wifi_guest_mac_a" class="form-control" style="display: none"/>
					</div>

					<div id="wifi_guest_encryption1_container" class="row indent">
						<label for="wifi_guest_encryption1" id="wifi_guest_encryption1_label"><%~ Encr %>:</label>
						<select class="form-control" id="wifi_guest_encryption1" onchange="setWifiVisibility()">
							<option value="none"><%~ None %></option>
							<option value="psk2">WPA2 PSK</option>
							<option value="psk">WPA PSK</option>
							<option value="wep">WEP</option>
						</select>
					</div>

					<div id="wifi_guest_pass1_container" class="row indent">
						<label for="wifi_guest_pass1" id="wifi_guest_pass1_label"><%~ Pswd %>:</label>
						<input type="password" id="wifi_guest_pass1" class="form-control" size="20" onkeyup="proofreadLengthRange(this,8,999)"/>&nbsp;&nbsp;
						<input type="checkbox" id="show_guest_pass1" onclick="togglePass('wifi_guest_pass1')"/>
						<label for="show_guest_pass1" id="show_guest_pass1_label"><%~ rvel %></label><br/>
					</div>

					<div id="wifi_guest_wep1_container" class="row indent">
						<div class="form-group form-inline">
							<label for="wifi_guest_wep1" id="wifi_guest_wep1_label"><%~ HexK %>:</label>
							<input type="text" id="wifi_guest_wep1" class="form-control" size="30" maxLength="26" onkeyup="proofreadWep(this)"/>
						</div>
						<div>
							<button class="btn btn-default" id="guestwep1gen40" onclick="setToWepKey('wifi_guest_wep1',10)"><%~ Rndm %> 40/64 Bit WEP Key</button>
						</div>
						<div>
							<button class="btn btn-default" id="guestwep1gen104" onclick="setToWepKey('wifi_guest_wep1',26)"><%~ Rndm %> 104/128 Bit WEP Key</button>
						</div>
					</div>

					<div id="wifi_guest_hidden_container" class="row indent">
						<label id="wifi_guest_hidden_label" for="wifi_guest_hidden"><%~ BcsID %>:</label>
						<select class="form-control" id="wifi_guest_hidden" >
							<option value="disabled"><%~ Disabled %></option>
							<option value="enabled"><%~ Enabled %></option>
						</select>
					</div>

					<div id="wifi_guest_isolate_container" class="row indent">
						<label id="wifi_guest_isolate_label" for="wifi_guest_isolate"><%~ WlIso %>:</label>
						<select id="wifi_guest_isolate" class="form-control">
							<option value="disabled"><%~ Disabled %></option>
							<option value="enabled"><%~ Enabled %></option>
						</select>
					</div>

				</div>

			</div>
		</div>
	</div>
	</div>
</div>

<div id="bottom_button_container" class="form-group">
	<button id="save_button" class="btn btn-info" onclick="saveChanges()"><%~ SaveChanges %></button>
	<button id="reset_button" class="btn btn-warning" onclick="resetData()"/><%~ Reset %></button>
</div>
<iframe id="reboot_test" onload="reloadPage()" style="display:none"></iframe>

<!-- <br /><textarea style="margin-left:20px;" rows=30 cols=60 id="output"></textarea> -->

<script>
<!--
	resetData();
//-->
</script>

<%
	gargoyle_header_footer -f -s "connection" -p "basic"
%><|MERGE_RESOLUTION|>--- conflicted
+++ resolved
@@ -367,10 +367,7 @@
 							<option value="3g"><%~ Mo3g %></option>
 							<option value="qmi"><%~ Mo3gQMI %></option>
 							<option value="ncm"><%~ Mo3gNCM %></option>
-<<<<<<< HEAD
-=======
 							<option value="mbim"><%~ Mo3gMBIM %></option>
->>>>>>> 97a2b570
 							<option value="dhcp_cdc"><%~ Mo3gHiLink %></option>
 							<option value="none"><%~ Disabled %></option>
 						</select>
@@ -754,11 +751,7 @@
 				</div>
 
 				<div id="wifi_client_band_container" class="row indent">
-<<<<<<< HEAD
 					<label class="col-xs-5" for="wifi_client_band" id="wifi_client_band_label"><%~ WlBnd %>:</label>
-=======
-					<label  class="col-xs-5" for="wifi_client_band" id="wifi_client_band_label"><%~ WlBnd %>:</label>
->>>>>>> 97a2b570
 					<span class="col-xs-7">
 						<select id="wifi_client_band" class="form-control" onchange="setHwMode(document.getElementById('wifi_hwmode'))">
 							<option value="2.4">2.4 GHz</option>
@@ -768,7 +761,6 @@
 				</div>
 
 				<div id="wifi_channel2_container" class="row indent">
-<<<<<<< HEAD
 					<label  class="col-xs-5" for="wifi_channel2" id="wifi_channel2_label"><%~ WChn %>:</label>
 					<span class="col-xs-7">
 						<select id="wifi_channel2" class="form-control" onchange="setChannel(this)" >
@@ -816,51 +808,6 @@
 				<div id="wifi_fixed_encryption2_container" class="row indent">
 					<label class="col-xs-5" for="wifi_fixed_encryption2" id="wifi_fixed_encryption2_label"><%~ Encr %>:</label>
 					<span class="col-xs-7" id="wifi_fixed_encryption2">&nbsp;</span>
-=======
-					<label for="wifi_channel2" id="wifi_channel2_label"><%~ WChn %>:</label>
-					<select id="wifi_channel2" class="form-control" onchange="setChannel(this)" >
-						<option value="auto"><%~ auto %></option>
-						<option value="1">1</option>
-						<option value="2">2</option>
-						<option value="3">3</option>
-						<option value="4">4</option>
-						<option value="5">5</option>
-						<option value="6">6</option>
-						<option value="7">7</option>
-						<option value="8">8</option>
-						<option value="9">9</option>
-						<option value="10">10</option>
-						<option value="11">11</option>
-						<option value="12">12</option>
-						<option value="13">13</option>
-						<option value="14">14</option>
-					</select>
-				</div>
-
-				<div id="wifi_fixed_channel2_container" class="row indent">
-					<label for="wifi_fixed_channel2" id="wifi_fixed_channel2_label"><%~ WChn %>:</label>
-					<span id="wifi_fixed_channel2">&nbsp;</span>
-				</div>
-
-				<div id="wifi_channel2_5ghz_container" class="row indent">
-					<label for="wifi_channel2_5ghz" id="wifi_channel2_5ghz_label"><%~ WChn %>:</label>
-					<select class="form-control" id="wifi_channel2_5ghz" onchange="setChannel(this)" ></select>
-				</div>
-
-				<div id="wifi_encryption2_container" class="row indent">
-					<label for="wifi_encryption2" id="wifi_encryption2_label"><%~ Encr %>:</label>
-					<select class="form-control" id="wifi_encryption2" onchange="setWifiVisibility()">
-						<option value="none"><%~ None %></option>
-						<option value="psk2">WPA2 PSK</option>
-						<option value="psk">WPA PSK</option>
-						<option value="wep">WEP</option>
-					</select>
-				</div>
-
-				<div id="wifi_fixed_encryption2_container" class="row indent">
-					<label for="wifi_fixed_encryption2" id="wifi_fixed_encryption2_label"><%~ Encr %>:</label>
-					<span id="wifi_fixed_encryption2">&nbsp;</span>
->>>>>>> 97a2b570
 				</div>
 
 				<div id="wifi_pass2_container" class="row indent">
