#!/usr/bin/haserl
<%
	# This program is copyright © 2008-2013 Eric Bishop and is distributed under the terms of the GNU GPL
	# version 2.0 with a special clarification/exception that permits adapting the program to
	# configure proprietary "back end" software provided that all modifications to the web interface
	# itself remain covered by the GPL.
	# See http://gargoyle-router.com/faq.html#qfoss for more information
	eval $( gargoyle_session_validator -c "$COOKIE_hash" -e "$COOKIE_exp" -a "$HTTP_USER_AGENT" -i "$REMOTE_ADDR" -r "login.sh" -t $(uci get gargoyle.global.session_timeout) -b "$COOKIE_browser_time"  )
	gargoyle_header_footer -h -s "connection" -p "basic" -c "internal.css" -j "basic.js table.js" -z "basic.js" -i gargoyle network wireless dhcp firewall
%>

<script>
<!--
<%
	echo "var apns = new Array();"
	if [ -e ./data/apn.csv ] ; then
		sort ./data/apn.csv | awk -F[\;] '{print "apns.push([\""$1"\",\""$2"\",\""$3"\",\""$4"\"]);"}'
	fi
	#script dies if cache file exists and wifi driver defined
	/usr/lib/gargoyle/cache_basic_vars.sh >/dev/null 2>/dev/null
	cat "/var/cached_basic_vars" 2>/dev/null

	cur_date_seconds=$(date +%s)
	uptime=$(cat /proc/uptime | sed 's/\..*$//g' | sed 's/ .*$//g')
	lease_start=$(uci -P /var/state get network.wan.lease_acquired 2>/dev/null)
	lease_lifetime=$(uci -P /var/state get network.wan.lease_lifetime 2>/dev/null)
	echo "var currentDateSeconds = \"$cur_date_seconds\";"
	echo "var uptime = \"$uptime\";"
	echo "var leaseStart = \"$lease_start\";"
	echo "var leaseLifetime = \"$lease_lifetime\";"
	echo "var timezoneOffStr = \""$(date +%z)"\";"
	timezone_is_utc=$(uci get system.@system[0].timezone | grep "^UTC" | sed 's/UTC//g')
	if [ -n "$timezone_is_utc" ] ; then
		echo "var timezoneName = \""$( echo "UTC-$timezone_is_utc" | sed 's/\-\-/+/g'  )"\";"

	else
		echo "var timezoneName = \""$(date | sed 's/^.*:...//' | sed 's/ .*$//' )"\";"
	fi

	has_usb_tty=$( ls /dev/ttyUSB* /dev/ttyACM* 2>/dev/null )
	if [ -z "$has_usb_tty" ] ; then
		echo "var hasUSB = false;"
	else
		echo "var hasUSB = true;"

	fi

	has_qmi=$( grep qmi_wwan /sys/kernel/debug/usb/devices 2>/dev/null)
	if [ -z "$has_qmi" ] ; then
		echo "hasQMI = false;"
	else
		echo "hasQMI = true;"
	fi

	has_ncm=$( grep cdc_ncm /sys/kernel/debug/usb/devices 2>/dev/null)
	if [ -z "$has_ncm" ] ; then
		echo "hasNCM = false;"
	else
		echo "hasNCM = true;"
	fi

	has_mbim=$( grep cdc_mbim /sys/kernel/debug/usb/devices 2>/dev/null)
	if [ -z "$has_mbim" ] ; then
		echo "hasMBIM = false;"
	else
		echo "hasMBIM = true;"
	fi

	cdcif=$(egrep -Hi "(cdc ethernet control|rndis communications control)" /sys/class/net/*/device/interface 2>/dev/null | cut -f5 -d/)
	[ -z "$cdcif" ] && cdcif=$(ls -l /sys/class/net/*/device/driver | grep cdc_ether | sed 's!.*/sys/class/net/\(.*\)/device/.*!\1!')
	if [ -z "$cdcif" ]; then
		echo "cdcif = \"\";"
	else
		echo "cdcif = \"$cdcif\";"
	fi
%>
var timezoneOffset = (parseInt(timezoneOffStr.substr(0,3),10)*60+parseInt(timezoneOffStr.substr(3,2),10))*60;

var policyOption="";
if(wirelessDriver == "broadcom" || wirelessDriver == "mac80211")
{
	policyOption="macfilter";
}
else
{
	policyOption="macpolicy";
}

var txPowerMax= wirelessDriver == "broadcom" ? 31 : (wirelessDriver == "mac80211" ? 20 : 18);

//not perfect, but it this will do for now since only mac80211 drivers are ath9k and b43
var isb43 = wirelessDriver == "mac80211" && (!GwifiN) ? true : false ;

//-->
</script>

<h1 class="page-header"><%~ basic.mBasic %></h1>
<div class="row">

	<div id="config_fieldset" class="col-lg-4">
		<div class="panel panel-default">
			<div class="panel-heading">
				<h3 class="panel-title"><%~ basic.DCfgSect %></h3>
			</div>
			<div class="panel-body">
				<label style="text-decoration:underline"><%~ CfgDev %>:</label>
				<div class="indent">
					<input type="radio" id="global_gateway" name="global_configuration" value="gateway" onclick="setBridgeVisibility()" />
					<label for="global_gateway"><%~ DvGtwy %></label>
					<br/>
					<input type="radio" id="global_bridge" name="global_configuration" value="bridge" onclick="setBridgeVisibility()" />
					<label for="global_bridge"><%~ DvWBrg %></label>
				</div>
			</div>
		</div>
	</div>


	<div id="bridge_fieldset" class="col-lg-4">
		<div class="panel panel-default">
			<div class="panel-heading">
				<h3 class="panel-title"><%~ DvWBrg %></h3>
			</div>

			<div class="panel-body">
				<div id="bridge_ip_container" class="form-group">
					<label for="bridge_ip" id="bridge_ip_label"><%~ BrIP %>:</label>
					<input type="text" class="form-control" name="bridge_ip" id="bridge_ip" onkeyup="proofreadIp(this)" size="20" maxlength="15" />
					<em><%~ BrNote %></em>
				</div>

				<div id="bridge_mask_container" class="form-group">
					<label for="bridge_mask" id="bridge_mask_label"><%~ SMsk %>:</label>
					<input type="text" class="form-control" name="bridge_mask" id="bridge_mask" onkeyup="proofreadMask(this)" size="20" maxlength="15" />
					<em><%~ SMNote %></em>
				</div>

				<div id="bridge_gateway_container" class="form-group">
					<label for="bridge_gateway" id="bridge_gateway_label"><%~ GwIP %>:</label>
					<input type="text" class="form-control" name="bridge_gateway" id="bridge_gateway" onkeyup="proofreadIp(this)" size="20" maxlength="15" />
				</div>

				<div id="bridge_wan_port_to_lan_container" class="form-group">
					<label for="bridge_wan_port_to_lan" id="bridge_wan_port_to_lan_label"><%~ WanEP %>:</label>
					<select class="form-control" id="bridge_wan_port_to_lan" onchange="setBridgeVisibility()">
						<option value="disable"><%~ Dsbl %></option>
						<option value="bridge"><%~ BrLAN %></option>
					</select>
				</div>

				<div id="bridge_dns_source_container" class="form-group">
					<label id="bridge_dns_source_label" for="bridge_dns_source"><%~ DnsSvs %>:</label>
					<select class="form-control" id="bridge_dns_source" onchange="setDnsSource(this)">
						<option value="gateway"><%~ GwDNS %></option>
						<option value="custom"><%~ CustDNS %></option>
					</select>
				</div>

				<div id="bridge_dns_custom_container" class="form-group">
					<input type="text" id="add_bridge_dns" onkeyup="proofreadIp(this)" class="form-control" size="20" maxlength="17" />
					<button class="btn btn-default" id="add_bridge_dns_button" onclick="addDns('bridge')"><%~ Add %></button>
					<div id="bridge_dns_table_container" class="form-group"></div>
				</div>

				<div class="internal_divider"></div>

				<div id="bridge_mode_container" class="form-group">
					<select id="bridge_mode" class="form-control" onchange="setBridgeVisibility()">
						<option value="client_bridge"><%~ BrClient %></option>
						<option value="wds"><%~ BrWDS %></option>
					</select>
				</div>

				<div id="bridge_repeater_container" class="form-group">
					<label for="bridge_repeater" id="bridge_repeater_label"><%~ Rptr %>:</label>
					<select class="form-control" id="bridge_repeater" onchange="setBridgeVisibility()">
						<option value="enabled"><%~ RptrE %></option>
						<option value="disabled"><%~ RptrD %></option>
					</select>
				</div>

				<div id="bridge_hwmode_container" class="form-group">
					<label for="bridge_hwmode" id="bridge_hwmode_label"><%~ BrOpr %>:</label>
					<select id="bridge_hwmode" class="form-control" onchange="setHwMode(this)">
						<option value="11gn">B+G+N</option>
						<option value="11g">B+G</option>
						<option value="11anac">A+N+AC</option>
						<option value="11an">A+N</option>
						<option value="11a">A</option>
						<option value="auto"><%~ auto %></option>
					</select>
				</div>

				<div id="bridge_channel_width_container" class="form-group">
					<label for="bridge_channel_width" id="bridge_channel_width_label"><%~ ChWdth %>:</label>
					<select id="bridge_channel_width" class="form-control" onchange="setChannelWidth(this, 'G')">
						<option value="HT20">20MHz</option>
						<option value="HT40+">40MHz (<%~ ChAbv %>)</option>
						<option value="HT40-">40Mhz (<%~ ChBlw %>)</option>
					</select>
				</div>

				<div id="bridge_txpower_container" class="form-group">
					<label for="bridge_max_txpower" id="bridge_txpower_label"><%~ TrPwr %>:</label>
					<select id="bridge_max_txpower" class="form-control" onchange="updateTxPower('bridge_max_txpower','bridge_txpower', 'G')">
						<option value="max"><%~ Max %></option>
						<option value="custom"><%~ Cstm %></option>
					</select>
						&nbsp;
					<input type="text" id="bridge_txpower" class="form-control" onkeyup="proofreadNumericRange(this,0,getMaxTxPower('G'))" size="10" />
					<em>
						<span id="bridge_dbm">dBm</span>
					</em>
				</div>

				<div id="bridge_channel_width_5ghz_container" class="form-group">
					<label for="bridge_channel_width_5ghz" id="bridge_channel_width_5ghz_label"><%~ ChWdth %>:</label>
					<select id="bridge_channel_width_5ghz" class="form-control" onchange="setChannelWidth(this, 'A')">
						<option value="HT20">20MHz</option>
						<option value="HT40+">40MHz (<%~ ChAbv %>)</option>
						<option value="HT40-">40MHz (<%~ ChBlw %>)</option>
						<option value="VHT20">20MHz</option>
						<option value="VHT40">40MHz</option>
						<option value="VHT80">80MHz</option>
					</select>
				</div>

				<div id="bridge_txpower_5ghz_container" class="form-group">
					<label for="bridge_max_txpower_5ghz" id="bridge_txpower_5ghz_label"><%~ TrPwr %>:</label>
					<span>
						<select id="bridge_max_txpower_5ghz" class="form-control" onchange="updateTxPower('bridge_max_txpower_5ghz','bridge_txpower_5ghz', 'A')">
							<option value="max"><%~ Max %></option>
							<option value="custom"><%~ Cstm %></option>
						</select>
						&nbsp;
						<input type="text" id="bridge_txpower_5ghz" onkeyup="proofreadNumericRange(this,0,getMaxTxPower('A'));" size="10" />
						<em><span id="bridge_dbm_5ghz">dBm</span></em>
					</span>
				</div>

				<div id="bridge_list_ssid_container" class="form-group">
					<label for="bridge_list_ssid" id="bridge_list_ssid_label"><%~ Join %>:</label>
					<span class="rightcolumn">
						<select id="bridge_list_ssid" style="width:180px;max-width:180px" onchange="setSsidVisibility(this.id)" >
							<option value="custom"><%~ Other %></option>
						</select>
						<button class="btn btn-default" id="bridge_rescan_button" onclick="scanWifi('bridge_custom_ssid')"><%~ RScn %></button>
					</span>
				</div>

				<div id="bridge_custom_ssid_container" class="form-group">
					<input type="text" class="form-control" id="bridge_custom_ssid" size="20" onkeyup="proofreadLengthRange(this,1,999)"/>
				</div>

				<div id="bridge_ssid_container" class="form-group">
					<label for="bridge_ssid" id="bridge_ssid_label"><%~ Join %>:</label>
					<div class="form-inline">
						<input style="float:left;" type="text" id="bridge_ssid" class="form-control" size="20" onkeyup="proofreadLengthRange(this,1,999)"/>
						<button style="float:left;" class="btn btn-default" id="bridge_scan_button" onclick="scanWifi('bridge_ssid')"><%~ Scan %></button>
					</div>
				</div>

<<<<<<< HEAD
				<div id="bridge_broadcast_ssid_container" class="form-group">
					<label for="bridge_broadcast_ssid" id="bridge_broadcast_ssid_label"><%~ Bcst %>:</label>
					<input type="text" id="bridge_broadcast_ssid" class="form-control" size="20" onkeyup="proofreadLengthRange(this,1,999)"/>
				</div>
=======
		</div>
	</fieldset>

	<fieldset id="wan_fieldset">
		<legend class="sectionheader"><%~ WANSec %></legend>

		<div id='wan_protocol_container'>
			<label class='leftcolumn' for='wan_protocol'><%~ Cnct %>:</label>
			<select class='rightcolumn' id='wan_protocol' onchange='setGlobalVisibility()'>
				<option value='dhcp_wired'>DHCP (<%~ Wird %>)</option>
				<option value='pppoe_wired'>PPPoE (<%~ Wird %>)</option>
				<option value='static_wired'><%~ StIP %> (<%~ Wird %>)</option>
				<option value='dhcp_wireless'>DHCP (<%~ Wrlss %>)</option>
				<option value='static_wireless'><%~ StIP %> (<%~ Wrlss %>)</option>
				<option value='3g'><%~ Mo3g %></option>
				<option value='qmi'><%~ Mo3gQMI %></option>
				<option value='ncm'><%~ Mo3gNCM %></option>
				<option value='mbim'><%~ Mo3gMBIM %></option>
				<option value='dhcp_cdc'><%~ Mo3gHiLink %></option>
				<option value='none'><%~ Disabled %></option>
			</select>
		</div>
>>>>>>> 0db073a6

				<div id="bridge_channel_container" class="form-group">
					<label for="bridge_channel" id="bridge_channel_label"><%~ WChn %>:</label>
						<select id="bridge_channel" lass="form-control" onchange="setChannel(this)">
						<option value="auto"><%~ auto %></option>
						<option value="1">1</option>
						<option value="2">2</option>
						<option value="3">3</option>
						<option value="4">4</option>
						<option value="5">5</option>
						<option value="6">6</option>
						<option value="7">7</option>
						<option value="8">8</option>
						<option value="9">9</option>
						<option value="10">10</option>
						<option value="11">11</option>
						<option value="12">12</option>
						<option value="13">13</option>
						<option value="14">14</option>
					</select>
				</div>

				<div id="bridge_channel_5ghz_container" class="form-group">
					<label for="bridge_channel_5ghz" id="bridge_channel_5ghz_label"><%~ WChn %>:</label>
					<select id="bridge_channel_5ghz" class="form-control" onchange="setChannel(this)" ></select>
				</div>

				<div id="bridge_fixed_channel_container" class="form-group">
					<label for="bridge_fixed_channel" id="bridge_fixed_channel_label"><%~ WChn %>:</label>
					<span id="bridge_fixed_channel">&nbsp;</span>
				</div>

				<div id="bridge_encryption_container" class="form-group">
					<label for="bridge_encryption" id="bridge_encryption_label"><%~ Encr %>:</label>
					<select id="bridge_encryption" class="form-control" onchange="setBridgeVisibility()">
						<option value="none"><%~ None %></option>
						<option value="psk2">WPA2 PSK</option>
						<option value="psk">WPA PSK</option>
						<option value="wep">WEP</option>
					</select>
				</div>

				<div id="bridge_fixed_encryption_container" >
					<label for="bridge_fixed_encryption" id="bridge_fixed_encryption_label"><%~ Encr %>:</label>
					<span id="bridge_fixed_encryption">&nbsp;</span>
				</div>

				<div id="bridge_pass_container" class="form-group">
					<label for="bridge_pass" id="bridge_pass_label"><%~ Pswd %>:</label>
					<input type="password" id="bridge_pass" class="form-control" size="20" onkeyup="proofreadLengthRange(this,8,999)"/>
					<input type="checkbox" id="show_bridge_pass" onclick="togglePass('bridge_pass')" />
					<label for="show_bridge_pass" id="show_bridge_pass_label"><%~ rvel %></label>
					<br/>
				</div>

				<div id="bridge_wep_container" class="form-group">
						<label for="bridge_wep" id="bridge_wep_label" ><%~ HexK %>:</label>
						<input type="text" id="bridge_wep" class="form-control" size="30" maxLength="26" onkeyup="proofreadWep(this)"/>
				</div>

				<div id="bridge_wifi_mac_container" class="form-group">
					<label id="bridge_wifi_mac_label"><%~ DevMAC %>:</label>
					<span id="bridge_wifi_mac"></span>
				</div>

				<div id="bridge_wds_container" class="form-group">
					<label for="bridge_wds_label" id="bridge_wds_label"><%~ OWDS %>:</label>
					<div>
						<input type="text" id="add_bridge_wds_mac" class="form-control" onkeyup="proofreadMac(this)" size="20" maxlength="17"/>
						<button class="btn btn-default" id="add_bridge_wds_mac_button" onclick="addMacToWds('bridge')"><%~ Add %></button>
					</div>
					<div class="rightcolumnonly">
						<div id="bridge_wds_mac_table_container" class="form-group"></div>
					</div>
				</div>

			</div>
		</div>
	</div>


	<div id="wan_fieldset" class="col-lg-4">
		<div class="panel panel-default">
			<div class="panel-heading">
				<h3 class="panel-title"><%~ WANSec %></h3>
			</div>

			<div class="panel-body">
				<div id="wan_protocol_container" class="form-group">
					<label for="wan_protocol"><%~ Cnct %>:</label>
					<select class="form-control" id="wan_protocol" onchange="setGlobalVisibility()">
						<option value="dhcp_wired">DHCP (<%~ Wird %>)</option>
						<option value="pppoe_wired">PPPoE (<%~ Wird %>)</option>
						<option value="static_wired"><%~ StIP %> (<%~ Wird %>)</option>
						<option value="dhcp_wireless">DHCP (<%~ Wrlss %>)</option>
						<option value="static_wireless"><%~ StIP %> (<%~ Wrlss %>)</option>
						<option value="3g"><%~ Mo3g %></option>
						<option value="qmi"><%~ Mo3gQMI %></option>
						<option value="ncm"><%~ Mo3gNCM %></option>
						<option value="dhcp_cdc"><%~ Mo3gHiLink %></option>
						<option value="none"><%~ Disabled %></option>
					</select>
				</div>


				<div id="wan_dhcp_ip_container" class="form-group">
					<label><%~ CurrIP %>:</label>
					<span id="dhcp_ip"></span>
				</div>

				<div id="wan_dhcp_expires_container" class="form-group">
					<label><%~ CLsExp %>:</label>
					<div>
						<span id="dhcp_expires"></span>
					</div>
					<div class="rightcolumnonly">
						<button id="dhcp_renew_button" class="btn btn-default" onclick="renewDhcpLease()"><%~ Renew %></button>
						<button id="dhcp_release_button" class="btn btn-default" onclick="releaseDhcpLease()"><%~ Rleas %></button>
					</div>
				</div>

				<div id="wan_pppoe_user_container" class="form-group">
					<label for="wan_pppoe_user" id="wan_pppoe_user_label"><%~ UNam %>:</label>
					<input type="text" class="form-control" id="wan_pppoe_user" size="20" onkeyup="proofreadLengthRange(this,1,999)"/>
				</div>

				<div id="wan_pppoe_pass_container" class="form-group">
					<label for="wan_pppoe_pass" id="wan_pppoe_pass_label"><%~ Pswd %>:</label>
					<input type="password" class="form-control" id="wan_pppoe_pass" size="20" onkeyup="proofreadLengthRange(this,1,999)"/>
				</div>

				<div id="wan_pppoe_reconnect_mode_container" class="form-group">
					<label for="wan_pppoe_reconnect_mode"><%~ RMod %>:</label>
					<select class="form-control" id="wan_pppoe_reconnect_mode" onchange="setWanVisibility()">
						<option value="demand"><%~ CDmd %></option>
						<option value="keepalive"><%~ KAlv %></option>
					</select>
				</div>

				<div id="wan_pppoe_max_idle_container" >
					<label for="wan_pppoe_max_idle" id="wan_pppoe_max_idle_label"><%~ MIdl %>:</label>
					<div>
						<input type="text" class="form-control" id="wan_pppoe_max_idle" onkeyup="proofreadNumeric(this)" size="20" maxlength="4" />
						<em>(<%~ minutes %>)</em>
					</div>
				</div>

				<div id="wan_pppoe_reconnect_pings_container" class="form-group">
					<label for="wan_pppoe_reconnect_pings" id="wan_pppoe_reconnect_pings_label"><%~ FPngs %>:</label>
					<div>
						<input type="text" id="wan_pppoe_reconnect_pings" onkeyup="proofreadNumeric(this)" class="form-control" size="20" maxlength="4" />
					</div>
				</div>

				<div id="wan_pppoe_interval_container" class="form-group">
					<label for="wan_pppoe_interval" id="wan_pppoe_interval_label"><%~ PngI %>:</label>
					<div>
						<input type="text" id="wan_pppoe_interval" onkeyup="proofreadNumeric(this)" class="form-control" size="20" maxlength="4" />
						<em>(<%~ seconds %>)</em>
					</div>
				</div>

				<div id="wan_static_ip_container" class="form-group">
					<label for="wan_static_ip" id="wan_static_ip_label"><%~ StIP %>:</label>
					<input type="text" class="form-control" name="wan_static_ip" id="wan_static_ip" onkeyup="proofreadIp(this)" size="20" maxlength="15" />
				</div>

				<div id="wan_static_mask_container" class="form-group">
					<label for="wan_static_mask" id="wan_static_mask_label"><%~ SMsk %>:</label>
					<input type="text" class="form-control" name="wan_static_mask" id="wan_static_mask" onkeyup="proofreadMask(this)" size="20" maxlength="15" />
				</div>

				<div id="wan_static_gateway_container" class="form-group">
					<label for="wan_static_gateway" id="wan_static_gateway_label"><%~ Gtwy %>:</label>
					<input type="text" class="form-control" name="wan_static_gateway" id="wan_static_gateway" onkeyup="proofreadIp(this)" size="20" maxlength="15" />
				</div>

				<div id="wan_3g_service_container" class="form-group">
					<label for="wan_3g_service"><%~ Srvc %>:</label>
					<select class="form-control" id="wan_3g_service" onchange="updateService()">
						<option value="cdma">CDMA/EV-DO</option>
						<option value="umts"><%~ S4G3G2G %></option>
						<option value="umts_pref"><%~ S3GPrfr %></option>
						<option value="gprs_pref"><%~ S2GPrfr %></option>
						<option value="umts_only"><%~ S3GOnly %></option>
						<option value="gprs_only"><%~ S2GOnly %></option>
					</select>
				</div>

				<div id="wan_3g_device_container" class="form-group">
					<label for="wan_3g_device" id="wan_3g_device_label"><%~ Dvic %>:</label>
					<span>
						<select id="wan_3g_list_device" onchange="set3GDevice(this.value)"></select>
						<input style="float:left;" type="text" class="form-control" id="wan_3g_device" size="20" onkeyup="proofreadLengthRange(this,1,999)"/>
						<button style="float:left;" class="btn btn-default" id="wan_3g_scan_button" onclick="scan3GDevice('wan_3g_list_device')"><%~ Scan %></button>
					</span>
				</div>

				<div id="wan_3g_pincode_container" class="form-group">
					<label for="wan_3g_pincode" id="wan_3g_pincode_label"><%~ Pncd %>:</label>
					<input type="text" class="form-control" id="wan_3g_pincode"  size="20" onkeyup="proofreadLengthRange(this,1,999)"/>
					<em>(<%~ optl %>)</em>
				</div>

				<div id="wan_3g_isp_container" class="form-group">
					<label for="wan_3g_isp"><%~ MISP %>:</label>
					<select class="form-control" id="wan_3g_isp" onchange="updateApnDetails()">
						<option value="custom"><%~ Cstm %></option>
					</select>
				</div>

				<div id="wan_3g_apn_container" class="form-group">
					<label for="wan_3g_apn" id="wan_3g_apn_label">APN:</label>
					<input type="text" class="form-control" id="wan_3g_apn" size="20" onkeyup="proofreadLengthRange(this,1,999)"/>
				</div>

				<div id="wan_3g_user_container" class="form-group">
					<label for="wan_3g_user" id="wan_3g_user_label"><%~ UNam %>:</label>
					<input type="text" class="form-control" id="wan_3g_user" size="20" onkeyup="proofreadLengthRange(this,1,999)"/>
					<em>(<%~ optl %>)</em>
				</div>

				<div id="wan_3g_pass_container" class="form-group">
					<label for="wan_3g_pass" id="wan_3g_pass_label"><%~ Pswd %>:</label>
					<input type="text" class="form-control" id="wan_3g_pass" size="20" onkeyup="proofreadLengthRange(this,1,999)"/>
					<em>(<%~ optl %>)</em>
				</div>

				<div id="wan_port_to_lan_container" class="form-group">
					<label for="wan_port_to_lan" id="wan_port_to_lan_label"><%~ WanEP %>:</label>
					<select class="form-control" id="wan_port_to_lan">
						<option value="disable"><%~ Dsbl %></option>
						<option value="bridge"><%~ BrLAN %></option>
					</select>
				</div>

				<div id="wan_mac_container" class="form-group">
					<div class="form-inline">
						<input type="checkbox" id="wan_use_mac" onclick="enableAssociatedField(this, 'wan_mac', defaultWanMac)"/>&nbsp;&nbsp;
						<label for="wan_use_mac" id="wan_mac_label"><%~ CustMAC %>:</label>
					</div>
					<div>
						<input type="text" name="wan_mac" id="wan_mac" class="form-control" onkeyup="proofreadMac(this)" size="20" maxlength="17"/>
					</div>
				</div>

				<div id="wan_mtu_container" class="form-group">
					<div class="form-inline">
						<input type="checkbox" id="wan_use_mtu" onclick="enableAssociatedField(this, 'wan_mtu', 1500)"/>&nbsp;&nbsp;
						<label for="wan_use_mtu" id="wan_mtu_label"><%~ CustMTU %>:</label>
					</div>
					<div>
						<input type="text" name="wan_mtu" id="wan_mtu" class="form-control" onkeyup="proofreadNumeric(this)" size="20" maxlength="4"/>
					</div>
				</div>

				<div id="wan_ping_container" class="form-group">
					<div class="form-inline">
						<input type="checkbox" id="drop_wan_ping"/>
						<label for="drop_wan_ping" id="wan_ping_label">&nbsp;&nbsp;<%~ DPing %></label>
					</div>
				</div>

			</div>
		</div>
	</div>

	<div id="lan_fieldset" class="col-lg-4">
		<div class="panel panel-default">
			<div class="panel-heading">
				<h3 class="panel-title"><%~ LANSec %></h3>
			</div>
			<div class="panel-body">

				<div id="lan_ip_container" class="form-group">
					<label for="lan_ip" id="lan_ip_label"><%~ RtrIP %>:</label>
					<input type="text" class="form-control" name="lan_ip" id="lan_ip" onkeyup="proofreadIp(this)" size="20" maxlength="15" />
				</div>

				<div id="lan_mask_container" class="form-group">
					<label for="lan_mask" id="lan_mask_label"><%~ SMsk %>:</label>
					<input type="text" class="form-control" name="lan_mask" id="lan_mask" onkeyup="proofreadMask(this)" size="20" maxlength="15" />
				</div>

				<div id="lan_gateway_container" class="form-group">
					<label for="lan_gateway" id="lan_gateway_label"><%~ Gtwy %>:</label>
					<input type="text" class="form-control" name="lan_gateway" id="lan_gateway" onkeyup="proofreadIp(this)" size="20" maxlength="15" />
				</div>

				<div id="lan_dns_source_container" class="form-group">
					<label id="lan_dns_source_label" for="lan_dns_source"><%~ DnsSvs %>:</label>
					<select class="form-control" id="lan_dns_source" onchange="setDnsSource(this)">
						<option value="isp"><%~ DfltDNS %></option>
						<option value="opendns"><%~ OpnSrvs %></option>
						<option value="google"><%~ GooSrvs %></option>
						<option value="custom"><%~ CstDSrv %></option>
					</select>
				</div>

				<div id="lan_dns_custom_container" class="form-group">
					<div class="form-inline">
						<input type="text" id="add_lan_dns" class="form-control" onkeyup="proofreadIp(this)" size="20" maxlength="17" />
						<button class="btn btn-default" id="add_lan_dns_button" onclick="addDns('lan')"><%~ Add %></button>
					</div>
					<div id="lan_dns_table_container" class="form-group"></div>
				</div>

				<div id="lan_dns_options_container" class="form-group">
					<div class="form-inline">
						<input type="checkbox" id="lan_dns_altroot" style="padding:0;margin:0px;vertical-align:middle;overflow:hidden;"/>
						<label for="lan_dns_altroot" id="lan_dns_altroot_label" style="vertical-align:middle">&nbsp;&nbsp;<%~ Allow %> <a href="https://bit.namecoin.info">NameCoin</a>/<a href="http://www.opennicproject.org">OpenNIC</a> <%~ Rsln %></label>
					</div>

					<div class="form-inline">
						<input type="checkbox" id="lan_dns_force" style="padding:0;margin:0px;vertical-align:middle;overflow:hidden;"/>
						<label for="lan_dns_force" id="lan_dns_force_label" style="vertical-align:middle">&nbsp;&nbsp;<%~ RtrDNS %></label>
					</div>
				</div>

			</div>
		</div>
	</div>
</div>

<div id="wifi_fieldset" class="row">

	<div class="col-lg-12">
		<div class="panel panel-default">
			<div class="panel-heading">
				<h3 class="panel-title"><%~ Wrlss %></h3>
			</div>

			<div class="panel-body">
				<div id="wifi_mode_container" class="form-group">
					<label for="wifi_mode" id="wifi_mode_label"><%~ WlMod %>:</label>
					<select id="wifi_mode" class="form-control" onchange="setWifiVisibility()">
						<option value="ap"><%~ AcPt %> (AP)</option>
						<option value="ap+wds">AP+WDS</option>
						<option value="sta"><%~ Clnt %></option>
						<option value="ap+sta"><%~ Clnt %>+AP</option>
						<option value="adhoc">Ad Hoc</option>
						<option value="disabled"><%~ Disabled %></option>
					</select>
				</div>

				<div id="wifi_hwmode_container" class="form-group">
					<label for="wifi_hwmode" id="wifi_hwmode_label">2.4GHz <%~ OpMod %>:</label>
					<span>
						<select id="wifi_hwmode" class="form-control" onchange="setHwMode(this)">
							<option value="disabled">Disabled</option>
							<option value="11gn">B+G+N</option>
							<option value="11g">B+G</option>
						</select>
					</span>
				</div>

				<div id="wifi_channel_width_container" class="form-group">
					<label for="wifi_channel_width" id="wifi_channel_width_label">2.4GHz <%~ ChWdth %>:</label>
					<span>
						<select id="wifi_channel_width" class="form-control" onchange="setChannelWidth(this, 'G')">
							<option value="HT20">20MHz</option>
							<option value="HT40+">40MHz (<%~ ChAbv %>)</option>
							<option value="HT40-">40MHz (<%~ ChBlw %>)</option>
						</select>
					</span>
				</div>

				<div id="wifi_txpower_container" class="form-group">
					<label for="wifi_max_txpower" id="wifi_txpower_label">2.4GHz <%~ TrPwr %>:</label>
					<span>
						<select id="wifi_max_txpower" class="form-control" onchange="updateTxPower('wifi_max_txpower','wifi_txpower', 'G')">
							<option value="max"><%~ Max %></option>
							<option value="custom"><%~ Cstm %></option>
						</select>
						&nbsp;
						<input type="text" id="wifi_txpower" class="form-control" onkeyup="proofreadNumericRange(this,0,getMaxTxPower('G'))" size="10"/>
						<em><span id="wifi_dbm">dBm</span></em>
					</span>
				</div>

				<div id="wifi_hwmode_5ghz_container" class="form-group">
					<label for="wifi_hwmode_5ghz" id="wifi_hwmode_5ghz_label">5GHz <%~ OpMod %>:</label>
					<span>
						<select id="wifi_hwmode_5ghz" class="form-control" onchange="setHwMode(this)">
							<option value="disabled">Disabled</option>
							<option value="11a">A</option>
							<option value="11an">A+N</option>
							<option value="11anac">A+N+AC</option>
						</select>
					</span>
				</div>

				<div id="wifi_channel_width_5ghz_container" class="form-group">
					<label for="wifi_channel_width_5ghz" id="wifi_channel_width_5ghz_label">5GHz <%~ ChWdth %>:</label>
					<span>
						<select id="wifi_channel_width_5ghz" class="form-control" onchange="setChannelWidth(this, 'A')">
							<option value="HT20">20MHz</option>
							<option value="HT40+">40MHz (<%~ ChAbv %>)</option>
							<option value="HT40-">40MHz (<%~ ChBlw %>)</option>
							<option value="VHT20">20MHz</option>
							<option value="VHT40">40MHz</option>
							<option value="VHT80">80MHz</option>
						</select>
					</span>
				</div>

				<div id="wifi_txpower_5ghz_container" class="form-group">
					<label for="wifi_max_txpower_5ghz" id="wifi_txpower_5ghz_label">5GHz <%~ TrPwr %>:</label>
					<span>
						<select id="wifi_max_txpower_5ghz" class="form-control" onchange="updateTxPower('wifi_max_txpower_5ghz','wifi_txpower_5ghz', 'A')">
							<option value="max"><%~ Max %></option>
							<option value="custom"><%~ Cstm %></option>
						</select>
						&nbsp;
						<input type="text" id="wifi_txpower_5ghz" class="form-control" onkeyup="proofreadNumericRange(this,0,getMaxTxPower('A'));" size="10" />
						<em><span id="wifi_dbm_5ghz">dBm</span></em>
					</span>
				</div>

				<div id="mac_enabled_container" class="form-group">
					<label for="mac_filter_enabled"><%~ WlFltr %>:</label>
					<select class="form-control" id="mac_filter_enabled" onchange="setWifiVisibility()" >
						<option value="disabled"><%~ Disabled %></option>
						<option value="enabled"><%~ Enabled %></option>
					</select>
				</div>

				<div id="mac_filter_container" class="form-group">
					<div class="rightcolumnonly">
						<em><%~ FltrInfo %></em>
					</div>
					<div>
						<label for="mac_filter_policy"><%~ MACFiPo %>:</label>
						<select class="form-control" id="mac_filter_policy">
							<option value="allow"><%~ AllwMAC %></option>
							<option value="deny" ><%~ DnyMAC %></option>
						</select>
					</div>
					<div class="rightcolumnonly">
						<div>
							<input type="text" id="add_mac" class="form-control" onkeyup="proofreadMac(this)" size="20" maxlength="17"/>
							<button class="btn btn-default" id="add_mac_button" onclick="addMacToFilter()"><%~ Add %></button>
						</div>
					</div>
					<div id="mac_table_container" class="form-group"></div>
				</div>

				<div id="internal_divider1" class="internal_divider"></div>

				<div id="wifi_list_ssid2_container" class="form-group">
					<label for="wifi_list_ssid2" id="wifi_list_ssid2_label"><%~ Join %>:</label>
					<span class="rightcolumn">
						<select id="wifi_list_ssid2" onchange="setSsidVisibility(this.id)">
							<option value="custom"><%~ Other %></option>
						</select>
						<button class="btn btn-default" id="wifi_rescan_button" onclick="scanWifi('wifi_custom_ssid2')"><%~ RScn %></button>
					</span>
				</div>

				<div id="wifi_custom_ssid2_container" class="form-group">
					<input type="text" id="wifi_custom_ssid2" class="form-control" size="20" onkeyup="proofreadLengthRange(this,1,999)"/>
				</div>

				<div id="wifi_ssid2_container" class="form-group">
					<label for="wifi_ssid2" id="wifi_ssid2_label">SSID:</label>
					<span>
						<input type="text" id="wifi_ssid2" class="form-control" size="20" onkeyup="proofreadLengthRange(this,1,999)"/>
						<button class="btn btn-default" id="wifi_scan_button" onclick="scanWifi('wifi_ssid2')"><%~ Scan %></button>
					</span>
				</div>

				<div id="wifi_client_band_container" class="indent">
					<label for="wifi_client_band" id="wifi_client_band_label"><%~ WlBnd %>:</label>
					<select id="wifi_client_band" class="form-control" onchange="setHwMode(document.getElementById('wifi_hwmode'))">
						<option value="2.4">2.4 GHz</option>
						<option value="5">5 GHz</option>
					</select>
				</div>

				<div id="wifi_channel2_container" class="indent">
					<label for="wifi_channel2" id="wifi_channel2_label"><%~ WChn %>:</label>
					<select id="wifi_channel2" class="form-control" onchange="setChannel(this)" >
						<option value="auto"><%~ auto %></option>
						<option value="1">1</option>
						<option value="2">2</option>
						<option value="3">3</option>
						<option value="4">4</option>
						<option value="5">5</option>
						<option value="6">6</option>
						<option value="7">7</option>
						<option value="8">8</option>
						<option value="9">9</option>
						<option value="10">10</option>
						<option value="11">11</option>
						<option value="12">12</option>
						<option value="13">13</option>
						<option value="14">14</option>
					</select>
				</div>

				<div id="wifi_fixed_channel2_container" class="indent">
					<label for="wifi_fixed_channel2" id="wifi_fixed_channel2_label"><%~ WChn %>:</label>
					<span id="wifi_fixed_channel2">&nbsp;</span>
				</div>

				<div id="wifi_channel2_5ghz_container" class="indent">
					<label for="wifi_channel2_5ghz" id="wifi_channel2_5ghz_label"><%~ WChn %>:</label>
					<select class="form-control" id="wifi_channel2_5ghz" onchange="setChannel(this)" ></select>
				</div>

				<div id="wifi_encryption2_container" class="indent">
					<label for="wifi_encryption2" id="wifi_encryption2_label"><%~ Encr %>:</label>
					<select class="form-control" id="wifi_encryption2" onchange="setWifiVisibility()">
						<option value="none"><%~ None %></option>
						<option value="psk2">WPA2 PSK</option>
						<option value="psk">WPA PSK</option>
						<option value="wep">WEP</option>
					</select>
				</div>

				<div id="wifi_fixed_encryption2_container" class="indent">
					<label for="wifi_fixed_encryption2" id="wifi_fixed_encryption2_label"><%~ Encr %>:</label>
					<span id="wifi_fixed_encryption2">&nbsp;</span>
				</div>

				<div id="wifi_pass2_container" class="indent">
					<label for="wifi_pass2" id="wifi_pass2_label"><%~ Pswd %>:</label>
					<input type="password" id="wifi_pass2" class="form-control" size="20" onkeyup="proofreadLengthRange(this,8,999)"/>&nbsp;&nbsp;
					<input type="checkbox" id="show_pass2" onclick="togglePass('wifi_pass2')"/>
					<label for="show_pass2" id="show_pass2_label"><%~ rvel %></label><br/>
				</div>

				<div id="wifi_wep2_container" class="indent">
					<div>
						<label for="wifi_wep2" id="wifi_wep2_label"><%~ HexK %>:</label>
						<input type="text" id="wifi_wep2" class="form-control" size="30" maxLength="26" onkeyup="proofreadWep(this)"/>
					</div>
				</div>

				<div id="internal_divider2" class="internal_divider"></div>

				<div id="wifi_ssid1_container" class="form-group">
					<label for="wifi_ssid1" id="wifi_ssid1_label"><%~ AcPtID %>:</label>
					<input type="text" id="wifi_ssid1" class="form-control" size="20" onkeyup="proofreadLengthRange(this,1,999)"/><br/>
				</div>

				<div id="wifi_ssid1a_container" class="form-group">
					<label for="wifi_ssid1a" id="wifi_ssid1a_label">AP 5GHz SSID:</label>
					<input type="text" id="wifi_ssid1a" class="form-control" size="20" onkeyup="proofreadLengthRange(this,1,999)"/><br/>
				</div>

				<div id="wifi_channel1_container" class="indent">
					<label for="wifi_channel1" id="wifi_channel1_label"><%~ WChn %>:</label>
					<select id="wifi_channel1" class="form-control" onchange="setChannel(this)" >
						<option value="auto"><%~ auto %></option>
						<option value="1">1</option>
						<option value="2">2</option>
						<option value="3">3</option>
						<option value="4">4</option>
						<option value="5">5</option>
						<option value="6">6</option>
						<option value="7">7</option>
						<option value="8">8</option>
						<option value="9">9</option>
						<option value="10">10</option>
						<option value="11">11</option>
						<option value="12">12</option>
						<option value="13">13</option>
						<option value="14">14</option>
					</select>
				</div>

				<div id="wifi_fixed_channel1_container" class="indent">
					<label for="wifi_fixed_channel1" id="wifi_fixed_channel1_label"><%~ WChn %>:</label>
					<span id="wifi_fixed_channel1">&nbsp;</span>
				</div>

				<div id="wifi_channel1_5ghz_container" class="indent">
					<label for="wifi_channel1_5ghz" id="wifi_channel1_5ghz_label"><%~ WChn %> (5GHz):</label>
					<select class="form-control" id="wifi_channel1_5ghz" onchange="setChannel(this)" ></select>
				</div>

				<div id="wifi_encryption1_container" class="indent">
					<label for="wifi_encryption1" id="wifi_encryption1_label"><%~ Encr %>:</label>
					<select id="wifi_encryption1" class="form-control" onchange="setWifiVisibility()">
						<option value="none"><%~ None %></option>
						<option value="psk2">WPA2 PSK</option>
						<option value="psk">WPA PSK</option>
						<option value="wep">WEP</option>
						<option value="wpa">WPA RADIUS</option>
						<option value="wpa2">WPA2 RADIUS</option>
					</select>
				</div>

				<div id="wifi_pass1_container" class="indent">
					<label for="wifi_pass1" id="wifi_pass1_label"><%~ Pswd %>:</label>
					<input type="password" id="wifi_pass1" class="form-control" size="20" onkeyup="proofreadLengthRange(this,8,999)"/>&nbsp;&nbsp;
					<input type="checkbox" id="show_pass1" onclick="togglePass('wifi_pass1')"/>
					<label for="show_pass1" id="show_pass1_label"><%~ rvel %></label><br/>
				</div>

				<div id="wifi_wep1_container" class="indent">
					<div style="display:block;">
						<label for="wifi_wep1" id="wifi_wep1_label"><%~ HexK %>:</label>
						<input type="text" id="wifi_wep1" class="form-control" size="30" maxLength="26" onkeyup="proofreadWep(this)"/>
					</div>
					<div>
						<button class="btn btn-default" id="wep1gen40" onclick="setToWepKey('wifi_wep1',10)"><%~ Rndm %> 40/64 Bit WEP Key</button>
					</div>
					<div>
						<button class="btn btn-default" id="wep1gen104" onclick="setToWepKey('wifi_wep1',26)"><%~ Rndm %> 104/128 Bit WEP Key</button>
					</div>
				</div>

				<div id="wifi_server1_container" class="indent">
					<label for="wifi_server1" id="wifi_server1_label">RADIUS <%~ Srvr %> IP:</label>
					<input type="text" id="wifi_server1" class="form-control" size="20" onkeyup="proofreadIp(this)"/><br/>
				</div>

				<div id="wifi_port1_container" class="indent">
					<label for="wifi_port1" id="wifi_port1_label">RADIUS <%~ SrvPt %>:</label>
					<input type="text" id="wifi_port1" class="form-control" size="20" maxlength="5" onkeyup="proofreadNumeric(this)"/><br/>
				</div>

				<div id="wifi_hidden_container" class="indent">
					<label id="wifi_hidden_label" for="wifi_hidden"><%~ BcsID %>:</label>
					<select id="wifi_hidden" class="form-control">
						<option value="disabled"><%~ Disabled %></option>
						<option value="enabled"><%~ Enabled %></option>
					</select>
				</div>

				<div id="wifi_isolate_container" class="indent">
					<label id="wifi_isolate_label" for="wifi_isolate"><%~ WlIso %>:</label>
					<select id="wifi_isolate" class="form-control">
						<option value="disabled"><%~ Disabled %></option>
						<option value="enabled"><%~ Enabled %></option>
					</select>
				</div>

				<div id="wifi_mac_container" class="indent">
					<label id="wifi_mac_label"><%~ DevMAC %>:</label>
					<span id="wifi_mac"></span>
				</div>

				<div id="wifi_wds_container" class="indent">
					<label for="wifi_wds_label" id="wifi_wds_label"><%~ OWDS %>:</label>
					<span>
						<input type="text" id="add_wifi_wds_mac" class="form-control" onkeyup="proofreadMac(this)" size="20" maxlength="17"/>
						<button class="btn btn-default" id="add_wifi_wds_mac_button" onclick="addMacToWds('wifi')"><%~ Add %></button>
					</span>
					<div id="wifi_wds_mac_table_container" class="form-group"></div>
				</div>

				<div id="internal_divider3" class="internal_divider"></div>

				<div id="wifi_guest_mode_container" class="form-group">
					<label for="wifi_guest_mode"><%~ GNet %>:</label>
					<select id="wifi_guest_mode" class="form-control" onchange="setWifiVisibility()" >
						<option value="disabled"><%~ Disabled %></option>
						<option value="enabled"><%~ Enabled %></option>
					</select>
				</div>

				<div id="wifi_guest_container" class="form-group">

					<div id="wifi_guest_ssid1_container" class="form-group">
						<label for="wifi_guest_ssid1" id="wifi_guest_ssid1_label"><%~ GNetID %>:</label>
						<input type="text" id="wifi_guest_ssid1" class="form-control" size="20" onkeyup="proofreadLengthRange(this,1,999)"/><br/>
					  <input type="text" id="wifi_guest_mac_g" class="form-control" style="display: none"/>
					</div>

					<div id="wifi_guest_ssid1a_container" class="form-group">
						<label for="wifi_guest_ssid1a" id="wifi_guest_ssid1a_label"><%~ GNet5ID %></label>
						<input type="text" id="wifi_guest_ssid1a" class="form-control" size="20" onkeyup="proofreadLengthRange(this,1,999)"/><br/>
					  <input type="text" id="wifi_guest_mac_a" class="form-control" style="display: none"/>
					</div>

					<div id="wifi_guest_encryption1_container" class="indent">
						<label for="wifi_guest_encryption1" id="wifi_guest_encryption1_label"><%~ Encr %>:</label>
						<select class="form-control" id="wifi_guest_encryption1" onchange="setWifiVisibility()">
							<option value="none"><%~ None %></option>
							<option value="psk2">WPA2 PSK</option>
							<option value="psk">WPA PSK</option>
							<option value="wep">WEP</option>
						</select>
					</div>

					<div id="wifi_guest_pass1_container" class="indent">
						<label for="wifi_guest_pass1" id="wifi_guest_pass1_label"><%~ Pswd %>:</label>
						<input type="password" id="wifi_guest_pass1" class="form-control" size="20" onkeyup="proofreadLengthRange(this,8,999)"/>&nbsp;&nbsp;
						<input type="checkbox" id="show_guest_pass1" onclick="togglePass('wifi_guest_pass1')"/>
						<label for="show_guest_pass1" id="show_guest_pass1_label"><%~ rvel %></label><br/>
					</div>

					<div id="wifi_guest_wep1_container" class="indent">
						<div class="form-group form-inline">
							<label for="wifi_guest_wep1" id="wifi_guest_wep1_label"><%~ HexK %>:</label>
							<input type="text" id="wifi_guest_wep1" class="form-control" size="30" maxLength="26" onkeyup="proofreadWep(this)"/>
						</div>
						<div>
							<button class="btn btn-default" id="guestwep1gen40" onclick="setToWepKey('wifi_guest_wep1',10)"><%~ Rndm %> 40/64 Bit WEP Key</button>
						</div>
						<div>
							<button class="btn btn-default" id="guestwep1gen104" onclick="setToWepKey('wifi_guest_wep1',26)"><%~ Rndm %> 104/128 Bit WEP Key</button>
						</div>
					</div>

					<div id="wifi_guest_hidden_container" class="indent">
						<label id="wifi_guest_hidden_label" for="wifi_guest_hidden"><%~ BcsID %>:</label>
						<select class="form-control" id="wifi_guest_hidden" >
							<option value="disabled"><%~ Disabled %></option>
							<option value="enabled"><%~ Enabled %></option>
						</select>
					</div>

					<div id="wifi_guest_isolate_container" class="indent">
						<label id="wifi_guest_isolate_label" for="wifi_guest_isolate"><%~ WlIso %>:</label>
						<select id="wifi_guest_isolate" class="form-control">
							<option value="disabled"><%~ Disabled %></option>
							<option value="enabled"><%~ Enabled %></option>
						</select>
					</div>

				</div>

			</div>
		</div>
	</div>
</div>

<div id="bottom_button_container" class="form-group">
	<button id="save_button" class="btn btn-info" onclick="saveChanges()"><%~ SaveChanges %></button>
	<button id="reset_button" class="btn btn-warning" onclick="resetData()"/><%~ Reset %></button>
</div>
<iframe id="reboot_test" onload="reloadPage()" style="display:none"></iframe>

<!-- <br /><textarea style="margin-left:20px;" rows=30 cols=60 id="output"></textarea> -->

<script>
<!--
	resetData();
//-->
</script>

<%
	gargoyle_header_footer -f -s "connection" -p "basic"
%><|MERGE_RESOLUTION|>--- conflicted
+++ resolved
@@ -260,35 +260,10 @@
 					</div>
 				</div>
 
-<<<<<<< HEAD
 				<div id="bridge_broadcast_ssid_container" class="form-group">
 					<label for="bridge_broadcast_ssid" id="bridge_broadcast_ssid_label"><%~ Bcst %>:</label>
 					<input type="text" id="bridge_broadcast_ssid" class="form-control" size="20" onkeyup="proofreadLengthRange(this,1,999)"/>
 				</div>
-=======
-		</div>
-	</fieldset>
-
-	<fieldset id="wan_fieldset">
-		<legend class="sectionheader"><%~ WANSec %></legend>
-
-		<div id='wan_protocol_container'>
-			<label class='leftcolumn' for='wan_protocol'><%~ Cnct %>:</label>
-			<select class='rightcolumn' id='wan_protocol' onchange='setGlobalVisibility()'>
-				<option value='dhcp_wired'>DHCP (<%~ Wird %>)</option>
-				<option value='pppoe_wired'>PPPoE (<%~ Wird %>)</option>
-				<option value='static_wired'><%~ StIP %> (<%~ Wird %>)</option>
-				<option value='dhcp_wireless'>DHCP (<%~ Wrlss %>)</option>
-				<option value='static_wireless'><%~ StIP %> (<%~ Wrlss %>)</option>
-				<option value='3g'><%~ Mo3g %></option>
-				<option value='qmi'><%~ Mo3gQMI %></option>
-				<option value='ncm'><%~ Mo3gNCM %></option>
-				<option value='mbim'><%~ Mo3gMBIM %></option>
-				<option value='dhcp_cdc'><%~ Mo3gHiLink %></option>
-				<option value='none'><%~ Disabled %></option>
-			</select>
-		</div>
->>>>>>> 0db073a6
 
 				<div id="bridge_channel_container" class="form-group">
 					<label for="bridge_channel" id="bridge_channel_label"><%~ WChn %>:</label>
@@ -388,6 +363,7 @@
 						<option value="3g"><%~ Mo3g %></option>
 						<option value="qmi"><%~ Mo3gQMI %></option>
 						<option value="ncm"><%~ Mo3gNCM %></option>
+						<option value='mbim'><%~ Mo3gMBIM %></option>
 						<option value="dhcp_cdc"><%~ Mo3gHiLink %></option>
 						<option value="none"><%~ Disabled %></option>
 					</select>
