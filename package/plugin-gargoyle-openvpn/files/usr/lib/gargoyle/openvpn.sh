--- conflicted
+++ resolved
@@ -209,12 +209,8 @@
 ifconfig              $openvpn_server_internal_ip $openvpn_netmask
 topology              subnet
 client-config-dir     $OPENVPN_DIR/ccd
-<<<<<<< HEAD
+script-security       2
 tls-verify	      "/usr/lib/gargoyle/ovpn-cn-check.sh /etc/openvpn/verified-userlist"
-=======
-script-security       2
-verify-tls	      "/usr/lib/gargoyle/ovpn-cn-check.sh /etc/openvpn/verified-userlist"
->>>>>>> f062824f
 $openvpn_client_to_client
 
 $openvpn_duplicate_cn
