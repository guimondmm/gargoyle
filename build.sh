--- conflicted
+++ resolved
@@ -29,11 +29,7 @@
 	# set svn revision number to use 
 	# you can set this to an alternate revision 
 	# or empty to checkout latest 
-<<<<<<< HEAD
-	rnum=46817
-=======
 	rnum=47046
->>>>>>> a4a2be7f
 
 	#set date here, so it's guaranteed the same for all images
 	#even though build can take several hours
