--- conflicted
+++ resolved
@@ -4193,19 +4193,6 @@
 # CONFIG_WOLFSSL_HAS_DEVCRYPTO_FULL is not set
 # end of SSL
 
-<<<<<<< HEAD
-=======
-#
-# Configuration
-#
-CONFIG_SQLITE3_DYNAMIC_EXTENSIONS=y
-CONFIG_SQLITE3_FTS3=y
-CONFIG_SQLITE3_FTS4=y
-CONFIG_SQLITE3_FTS5=y
-CONFIG_SQLITE3_JSON1=y
-CONFIG_SQLITE3_RTREE=y
-# CONFIG_SQLITE3_SESSION is not set
-
 #
 # libimobiledevice
 #
@@ -4213,7 +4200,8 @@
 CONFIG_PACKAGE_libplist=y
 # CONFIG_PACKAGE_libplistcxx is not set
 CONFIG_PACKAGE_libusbmuxd=y
->>>>>>> 6c7aa811
+# end of libimobiledevice
+
 # CONFIG_PACKAGE_alsa-lib is not set
 # CONFIG_PACKAGE_argp-standalone is not set
 # CONFIG_PACKAGE_glib2 is not set
@@ -4889,6 +4877,15 @@
 # end of Terminal
 
 #
+# libimobiledevice
+#
+# CONFIG_PACKAGE_libimobiledevice-utils is not set
+# CONFIG_PACKAGE_libusbmuxd-utils is not set
+# CONFIG_PACKAGE_plistutil is not set
+CONFIG_PACKAGE_usbmuxd=y
+# end of libimobiledevice
+
+#
 # libselinux tools
 #
 # CONFIG_PACKAGE_libselinux-avcstat is not set
@@ -4921,21 +4918,6 @@
 # CONFIG_PACKAGE_libselinux-validatetrans is not set
 # end of libselinux tools
 
-<<<<<<< HEAD
-=======
-#
-# database
-#
-# CONFIG_PACKAGE_sqlite3-cli is not set
-
-#
-# libimobiledevice
-#
-# CONFIG_PACKAGE_libimobiledevice-utils is not set
-# CONFIG_PACKAGE_libusbmuxd-utils is not set
-# CONFIG_PACKAGE_plistutil is not set
-CONFIG_PACKAGE_usbmuxd=y
->>>>>>> 6c7aa811
 # CONFIG_PACKAGE_adb is not set
 # CONFIG_PACKAGE_bsdiff is not set
 # CONFIG_PACKAGE_bspatch is not set
